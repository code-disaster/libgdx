/*******************************************************************************
 * Copyright 2011 See AUTHORS file.
 *
 * Licensed under the Apache License, Version 2.0 (the "License");
 * you may not use this file except in compliance with the License.
 * You may obtain a copy of the License at
 *
 *   http://www.apache.org/licenses/LICENSE-2.0
 *
 * Unless required by applicable law or agreed to in writing, software
 * distributed under the License is distributed on an "AS IS" BASIS,
 * WITHOUT WARRANTIES OR CONDITIONS OF ANY KIND, either express or implied.
 * See the License for the specific language governing permissions and
 * limitations under the License.
 ******************************************************************************/

ext {
    versions = [:]
    libraries = [:]
    testnatives = [:]
}

versions.robovm = "2.3.3"
versions.moe = "1.4.0"
versions.gwt = "2.8.0"
versions.gwtPlugin = "0.6"
versions.jglwf = "1.1"
versions.lwjgl = "2.9.2"
<<<<<<< HEAD
versions.lwjgl3 = "3.1.2"
=======
versions.lwjgl3 = "3.1.3"
>>>>>>> 2a8f6069
versions.jlayer = "1.0.1-gdx"
versions.jorbis = "0.0.17"
versions.junit = "4.11"
versions.appleExtension = "1.4"
versions.androidPlugin = "2.3.2"
versions.androidSdk = 23
versions.androidBuildTools = "25.0.2"
versions.androidSupport = "+"
versions.javaparser = "2.3.0"

libraries.lwjgl = [
        "org.lwjgl.lwjgl:lwjgl:${versions.lwjgl}",
        "org.lwjgl.lwjgl:lwjgl_util:${versions.lwjgl}",
        "com.badlogicgames.jlayer:jlayer:${versions.jlayer}",
        "org.jcraft:jorbis:${versions.jorbis}"
]

libraries.lwjgl3 = [
        "org.lwjgl:lwjgl:${versions.lwjgl3}",
        "org.lwjgl:lwjgl:${versions.lwjgl3}:natives-linux",
        "org.lwjgl:lwjgl:${versions.lwjgl3}:natives-macos",
        "org.lwjgl:lwjgl:${versions.lwjgl3}:natives-windows",
        "org.lwjgl:lwjgl-glfw:${versions.lwjgl3}",
        "org.lwjgl:lwjgl-glfw:${versions.lwjgl3}:natives-linux",
        "org.lwjgl:lwjgl-glfw:${versions.lwjgl3}:natives-macos",
        "org.lwjgl:lwjgl-glfw:${versions.lwjgl3}:natives-windows",
        "org.lwjgl:lwjgl-jemalloc:${versions.lwjgl3}",
        "org.lwjgl:lwjgl-jemalloc:${versions.lwjgl3}:natives-linux",
        "org.lwjgl:lwjgl-jemalloc:${versions.lwjgl3}:natives-macos",
        "org.lwjgl:lwjgl-jemalloc:${versions.lwjgl3}:natives-windows",
        "org.lwjgl:lwjgl-openal:${versions.lwjgl3}",
        "org.lwjgl:lwjgl-openal:${versions.lwjgl3}:natives-linux",
        "org.lwjgl:lwjgl-openal:${versions.lwjgl3}:natives-macos",
        "org.lwjgl:lwjgl-openal:${versions.lwjgl3}:natives-windows",
        "org.lwjgl:lwjgl-opengl:${versions.lwjgl3}",
        "org.lwjgl:lwjgl-opengl:${versions.lwjgl3}:natives-linux",
        "org.lwjgl:lwjgl-opengl:${versions.lwjgl3}:natives-macos",
        "org.lwjgl:lwjgl-opengl:${versions.lwjgl3}:natives-windows",
        "org.lwjgl:lwjgl-stb:${versions.lwjgl3}",
        "org.lwjgl:lwjgl-stb:${versions.lwjgl3}:natives-linux",
        "org.lwjgl:lwjgl-stb:${versions.lwjgl3}:natives-macos",
        "org.lwjgl:lwjgl-stb:${versions.lwjgl3}:natives-windows",
        "com.apple:AppleJavaExtensions:${versions.appleExtension}",
        "com.badlogicgames.jlayer:jlayer:${versions.jlayer}",
        "org.jcraft:jorbis:${versions.jorbis}"
]

libraries.jglfw = [
        "com.badlogicgames.jglfw:jglfw:${versions.jglwf}",
        "com.badlogicgames.jglfw:jglfw-platform:${versions.jglwf}:natives-desktop"
]

libraries.robovm = [
        "com.mobidevelop.robovm:robovm-rt:${versions.robovm}",
        "com.mobidevelop.robovm:robovm-objc:${versions.robovm}",
        "com.mobidevelop.robovm:robovm-cocoatouch:${versions.robovm}"
]

libraries.android = [
        "com.android.support:support-v4:${versions.androidSupport}"
]

libraries.gwt = [
        "com.google.gwt:gwt-user:${versions.gwt}",
        "com.google.gwt:gwt-dev:${versions.gwt}"
]

libraries.junit = [
        "junit:junit:${versions.junit}"
]

libraries.jnigen = [
        "com.github.javaparser:javaparser-core:${versions.javaparser}"
]

testnatives.desktop = [
        files("gdx/libs/gdx-natives.jar"),
        files("extensions/gdx-box2d/gdx-box2d/libs/gdx-box2d-natives.jar"),
        files("extensions/gdx-bullet/libs/gdx-bullet-natives.jar"),
        files("extensions/gdx-controllers/gdx-controllers-desktop/libs/gdx-controllers-desktop-natives.jar"),
        files("extensions/gdx-freetype/libs/gdx-freetype-natives.jar")
]

testnatives.ios = [
        files("gdx/libs/ios32/"),
        files("extensions/gdx-box2d/gdx-box2d/libs/ios32/"),
        files("extensions/gdx-bullet/libs/ios32/"),
        files("extensions/gdx-freetype/libs/ios32/")
]
<|MERGE_RESOLUTION|>--- conflicted
+++ resolved
@@ -26,11 +26,7 @@
 versions.gwtPlugin = "0.6"
 versions.jglwf = "1.1"
 versions.lwjgl = "2.9.2"
-<<<<<<< HEAD
-versions.lwjgl3 = "3.1.2"
-=======
 versions.lwjgl3 = "3.1.3"
->>>>>>> 2a8f6069
 versions.jlayer = "1.0.1-gdx"
 versions.jorbis = "0.0.17"
 versions.junit = "4.11"
