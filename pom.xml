--- conflicted
+++ resolved
@@ -45,12 +45,7 @@
     <android.version>4.4</android.version>
     <gwt.version>2.8.0</gwt.version>
     <lwjgl.version>2.9.2</lwjgl.version>
-<<<<<<< HEAD
     <lwjgl3.version>3.1.2</lwjgl3.version>
-    <jglfw.version>1.1</jglfw.version>
-=======
-    <lwjgl3.version>3.1.1</lwjgl3.version>    
->>>>>>> 1a6662ef
     <robovm.version>2.3.0</robovm.version>
     <moe.version>1.3.6</moe.version>
   </properties>
