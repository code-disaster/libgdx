[1.3.2]
- API Addition: Added randomSign and randomTriangular methods to MathUtils.
- API Addition: Decal has now a getter for the Color.
- API Change: renamed Agent to Telegraph and moved it to msg package. Also, removed the update method and made StateMachine a Telegraph.
- API Addition: now I18NBundle can be set so that no exception is thrown when the key can not be found.
- API Addition: added annotation support in reflection layer, thanks code-disaster! https://github.com/libgdx/libgdx/pull/2215
- API Addition: shapes like Rect, Circle etc. now implement Shape2D interface so you can put them all into a single collection https://github.com/libgdx/libgdx/pull/2178 
- API Addition: bitmap fonts can now be loaded from an atlas via AssetManager/BitmapFontLoader, see https://github.com/libgdx/libgdx/pull/2110
<<<<<<< HEAD
- API Change: updated to RoboVM 1.0.0-SNAPSHOT for now until the next alpha is released.
=======
- API Change: Button now uses padding of all background drawables. https://github.com/libgdx/libgdx/issues/2322
- Drawables now know their names, making debugging easier.
- API Change: Table fill now respects the widget's minimum size.
- Texture packer, fixed image size written to atlas file.
- API Change: Cell no longer uses primitive wrappers in public API and boxing is minimized.
>>>>>>> c27d1746

[1.3.1]
- API change: Viewport refactoring. https://github.com/libgdx/libgdx/pull/2220
- Fixed GWT issues

[1.3.0]
- Added Input.isKeyJustPressed.
- API Addition: multiple recipients are now supported by MessageDispatcher, see https://github.com/libgdx/libgdx/wiki/Message-Handling#multiple-recipients
- API Change: State#onMessage now takes the message receiver as argument.
- API Addition: added StackStateMachine to the gdx-ai extension.
- API change: ShapeRenderer: rect methods accept scale, more methods can work under both line and fill types, auto shape type changing.
- API change: Built-in ShapeRenderer debugging for Stage, see https://github.com/libgdx/libgdx/pull/2011
- Files#getLocalStoragePath now returns the actual path instead of the empty string synonym on desktop (LWJGL and JGLFW).
- Fixed and improved xorshift128+ PRNG implementation.
- Added support for Tiled's animated tiles, and varying frame duration tile animations.
- Fixed an issue with time granularity in MessageDispatcher.
- Updated to Android API level 19 and build tools 19.1.0 which will require the latest Eclipse ADT 23.02, see http://stackoverflow.com/questions/24437564/update-eclipse-with-android-development-tools-23 for how things are broken this time...
- Updated to RoboVM 0.0.14 and RoboVM Gradle plugin version 0.0.10
- API Addition: added FreeTypeFontLoader so you can transparently load BitmapFonts generated through gdx-freetype via AssetManager, see https://github.com/libgdx/libgdx/blob/master/tests/gdx-tests/src/com/badlogic/gdx/tests/FreeTypeFontLoaderTest.java
- Preferences put methods now return "this" for chaining
- Fixed issue 2048 where MessageDispatcher was dispatching delayed messages immediately.
- API Addition: 3d particle system and accompanying editor, contributed by lordjone, see https://github.com/libgdx/libgdx/pull/2005
- API Addition: extended shape classes like Circle, Ellipse etc. with hashcode/equals and other helper methods, see https://github.com/libgdx/libgdx/pull/2018
- minor API change (will not increase minor revision number): fixed a bug in handling of atlasPrefixes, https://github.com/libgdx/libgdx/pull/2023
- Bullet: btManifoldPoint member getters/setters changed from btVector3 to Vector3, also it is no longer pooled, instead static instances are used for callback methods
- Added Intersector#intersectRayRay to detect if two 2D rays intersect, see https://github.com/libgdx/libgdx/pull/2132
- Bullet: ClosestRayResultCallback, AllHitsRayResultCallback, LocalConvexResult, ClosestConvexResultCallback and subclasses now use getter/setters taking a Vector3 instead of btVector3, see https://github.com/libgdx/libgdx/pull/2176
- 2d particle system supports pre-multiplied alpha.
- Bullet: btIDebugDrawer/DebugDrawer now use pooled Vector3 instances instead of btVector3, see https://github.com/libgdx/libgdx/issues/2174

[1.2.0]
- API Addition: Some OpenGL profiling utilities have been added, see https://github.com/libgdx/libgdx/wiki/Profiling
- API Addition: A FreeTypeFontGeneratorLoader has been added to the gdx-freetype extension
- API change: Animation#frameDuration and #animationDuration are now hidden behind a getter/setter and dynamic
- API Addition: Vector#setZero
- API Addition: gdx-ai, extension for AI algorithms. Currently supports FSMs, see https://github.com/libgdx/libgdx/wiki/Artificial-Intelligence
- API change: TableLayout has been forked and integrated into libgdx more tightly, see http://www.badlogicgames.com/wordpress/?p=3458
- API Addition: added equals/hashCode methods to Rectangle, may break old code (very, very unlikely)
- API Addition: scene2D Actors now have a setCenterPosition method, see https://github.com/libgdx/libgdx/pull/2000

[1.1.0]
- Updated to RoboVM 0.0.13 and RoboVM Gradle plugin 0.0.9
- Big improvements to setup-ui and build times in Intellij IDEA https://github.com/libgdx/libgdx/pull/1865
- Setup now uses android build tools version: 19.1.0
- BitmapFontCache now supports in-string colored text through a simple markup language, see https://github.com/libgdx/libgdx/wiki/Color-Markup-Language
- Added i18n localization/internationalization support, thanks davebaol, see https://github.com/libgdx/libgdx/wiki/Internationalization-and-Localization
- Possibility to override density on desktop to simulate mobile devices, see https://github.com/libgdx/libgdx/pull/1825
- Progressive JPEG support through JPGD (https://code.google.com/p/jpeg-compressor/).
- Mavenized JGLFW backend
- Box2D: Added MotorJoint and ghost vertices on EdgeShape
- Updated GWT Box2D to latest version
- Updated native Box2D to latest version 2.3.1, no API changes
- API change: Matrix4.set(x,y,z, translation) changed, z axis is no more flipped
- API addition: Matrix4.avg(Matrix4[],float[]) that lets weighted averaging multiple matrices, Quaternion.slerp(Quaternion[],float[]) that lets weighted slerping multiple Quaternions
- fixed the long standing issue of the alpha=1 not actually being fully opaque, thanks kalle! https://github.com/libgdx/libgdx/issues/1815
- down to 25 issues on the tracker, 8 bugs, 17 enhancement requests :)


[1.0.1]
- updated to RoboVM 0.12 (and so should you!)
- fixed GC issues on iOS with regards to touch (thanks Niklas!), see https://github.com/libgdx/libgdx/pull/1758
- updated gwt gradle plugin to 0.4, android build tools to 0.10, gradle version to 1.11
- Tiled maps are now always y-up
- Tiled maps now support drawing offsets for tiles
- FileHandle#list is now supported in GWT!
- FileHandle#list now supports FileFilters
- Controllers now reinitialize on the desktop when switching between windowed/fullscreen
- added a Texture unpacker that will extract all images from a texture atlas, see https://github.com/libgdx/libgdx/pull/1774
- updates to gdx-setup
- CustomCollisionDispatcher in bullet, see https://github.com/libgdx/libgdx/commit/916fc85cecf433c3461b458e00f8afc516ad21e3

[1.0.0]
- Box2D is no longer in the core, it has been moved to an extension. See http://www.badlogicgames.com/wordpress/?p=3404
- Merged gdx-openal project into gdx-backend-lwjgl
- Now LoadedCallback in AssetLoaderParameters is always called after loading an asset from AssetManager, even if the asset is already loaded
- Added Payload as a new parameter to Source.dragStop, see https://github.com/libgdx/libgdx/pull/1666
- You can now load PolygonRegions via AssetLoader,  see https://github.com/libgdx/libgdx/pull/1602
- implemented software keyboard support in RoboVM iOS backend
- Fixed an issue where key event timestamp is not set by the android backend.
- scene2d.ui, added to TextArea the preferred number of rows used to calculate the preferred height.
- scene2d.actions, fixed infinite recursion for event listener's handle(event).
- Various Quaternion changes.
- scene2d.ui, fixed a drawing issue with knobBefore when there's no knob (typical progress bar).
- Various MeshBuilder fixes and additions.
- Math package: added cumulative distribution.
- Fixed Music isPlaying() on iOS when is paused.
- Added support for C-style comments to JsonReader (mainly used for json skin files).
- Support for resource removal from Skin objects.
- Added fling gesture to generate fling in scrollpane.
- Vector classes now have mulAdd method for adding pre-multiplied values
- Vector implementations no longer use squared value for margin comparisons, see: isZero(float margin), isUnit(float margin).
- Vector2 now has isUnit and isZero methods (copied from Vector3)
- Removed deprecated methods from Vector classes.
- Added new headless backend for server applications
- Support 'scaledSize' as a json skin data value for BitmapFont
- Added setAlpha(float a) method to Sprite class
- Added Input.Keys.toString(int keycode) and Input.Keys.valueOf(String keyname) methods
- Added Immersive Mode support to Android backend
- Added userObject to Actor in scene2d, allowing for custom data storage
- Altered Android's hide status bar behavior
- Changed the way wakelocks are implemented. You no longer need any special permissions for the libgdx wakelock
- BitmapFontCache setColor changes to match SpriteBatch and friends. http://www.badlogicgames.com/forum/viewtopic.php?f=23&t=12112
- Changed ParticleEffect: the ParticleEffect.save method now takes a Writer instead of a File
- TexturePacker2 renamed to TexturePacker, added grid and scaling settings.
- Added support for custom prefrences on the desktop backends.
- Fixed double resume calls on iOS.
- Android Music no longer throws exceptions if MediaPlayer is null.
- PolygonSpriteBatch implements Batch.
- New scene2d actions: EventAction, CountdownEventAction.
- Adds cancelHttpRequest() method to Net interface
- Updated GWT/HTML5 Backend to GWT 2.6.0
- Minimal Android version is 2.2, see http://www.badlogicgames.com/wordpress/?p=3297
- Updated to LWJGL 2.9.1
- Can now embed your libgdx app as a fragment, more info on the wiki
- scene2d.ui, renamed Actor methods translate, rotate, scale, size to moveBy, rotateBy, scaleBy, sizeBy. May have conflicts with Actions static import, eg you'll need to use "Actions.moveBy"
- scene2d.ui, Table background is now drawn usign the table's transform
- scene2d.ui, added Container which is similar to a Table with one cell, but more lightweight
- Added texture filters and mip map generation to BitMapFontLoader and FreeTypeFontGenerator
- scene2d.ui, VerticalGroup and HorizontalGroup got pad, fill and an API similar to Table/Container
- Removed OpenGL ES 1.0, 1.1 support; see http://www.badlogicgames.com/wordpress/?p=3311
- Added OpenGL ES 3 support
- Updated Android backend, demos, tests to 4.4
- Added Viewport, changed Stage to have a Viewport instead of a Camera (API change, see http://www.badlogicgames.com/wordpress/?p=3322 ).
- Changed play mode constants of Animation class to enumeration, see http://www.badlogicgames.com/wordpress/?p=3330
- Updated to RoboVM 0.0.11 and RoboVM Gradle plugin 0.0.6, see http://www.badlogicgames.com/wordpress/?p=3351
- Updated to Swig 3.0 for Bullet, disabled SIMD on Mac OS X as alignements are broken in Bullet, see https://github.com/libgdx/libgdx/pull/1595
- TextureData can only be Custom or Pixmap; compressed image files are considered custom

[0.9.9]
- added setCursorImage method to Input interface to support custom mouse cursors on the desktop
- removed Xamarin backend, see http://www.badlogicgames.com/wordpress/?p=3213
- added Select class for selecting kth ordered statistic from arrays (see Array.selectRanked() method)
- refactored Box2D to use badlogic Arrays instead of java.util.ArrayLists
- MipMapGenerator methods now don't take disposePixmap argument anymore
- added GLTexture, base class for all textures, encapsulates target (2d, cubemap, ...)
- added CubeMap, 6 sided texture
- changed TextureData#consumeCompressedData, takes target now
- added RoboVM backend jar and native libs (libObjectAL, libgdx, in ios/ folder of distribution)
- added RoboVM backend to build
- changed Bullet wrapper API, see http://www.badlogicgames.com/wordpress/?p=3150
- changed MusicLoader and SoundLoader to be asynchronous loaders
- changed behaviour of Net#sendHttpRequest() so HttpResponseListener#handleHttpResponse() callback is executed in worker thread instead of main thread
- added Bresenham2, for drawing lines on an integer 2D grid
- added GridPoint2 and GridPoint3, representing integer points in a 2D or 3D grid
- added attribute location caching for VertexData/Mesh. Hand vertex attribs to a ShaderProgram, get back int[], pass that to Mesh
- added Android x86 builds, removed libandroidgl20.so, it's now build as part of gdx-core for Android
- changed method signature on Box2D World#getBodies and World#getJoints, pass in an Array to fill
- removed glGetShaderSource from GL20, use ShaderProgram#getVertexShaderSource/getFragmentShaderSource instead
- added reflection api
- added AsynchExecutor, execute tasks asynchronously. Used for GWT mainly.
- removed FileHandle#file(), has no business in there.
- removed box2deditor
- removed custom typedarrays in gwt backend
- added classpath files support for gwt backend (limited)
- moved AndroidWallpaperListener to Android Backend
- added new VertexAttribute Usage flags, bone weight, tangent, binormal. previously encoded as Usage.Generic. Also
  added field "unit" to VertexAttribute, used by texture coordinates and bone weights to specify index/unit.
- setup-ui template for iOS disables pngcrush, also updated wiki iOS article
- add Pixmap#fillTriangle via jni gdx2d_fill_triangle() to fill a triangle based on its vertices.
- add asynchronous download with continuous progress feedback to GWT asset preloader, see https://github.com/libgdx/libgdx/pull/409?w=1
- add capability to add/exclude package/classes GWT Reflection system, see https://github.com/libgdx/libgdx/pull/409?w=1
- add updated gdx-tiled-preprocessor, generate one single TextureAtlas for all the specified Tiled maps, see http://www.badlogicgames.com/forum/viewtopic.php?f=17&t=8911
- maps API, add new AtlasTiledMapLoader for loading maps produced by the tiled preprocessor tool
- ImageProcessor, TexturePacker2 now accepts BufferedImage objects as input
- TexturePacker2 now avoids duplicated aliases
- Updated to LWJGL 2.9.0
- refactored JSON API, see http://www.badlogicgames.com/wordpress/?p=2993
- Updated Box2D to the latest trunk. Body#applyXXX methods now take an additional boolean parameter.
- TmxMapLoader has a flag in Parameters that lets you specify whether to generate mipmaps
- Animation#isAnimationFinished was fixed to behave as per javadocs (ignores looping)
- remove GLU interface and implementations. Use Matrix4 et al instead. see http://www.badlogicgames.com/wordpress/?p=2886
- new maps API, see http://www.badlogicgames.com/wordpress/?p=2870
- removed static public tmp Vector2 instances, manage such temporary vars yourself, see http://www.badlogicgames.com/wordpress/?p=2840
- changed Scene2D Group#clear(), see http://www.badlogicgames.com/wordpress/?p=2837
- changed the build system, natives are now fetched from the build server, see http://www.badlogicgames.com/wordpress/?p=2821
- freetype extension supported on iOS, see http://www.badlogicgames.com/wordpress/?p=2819
- changed ShapeRenderer API, see http://www.badlogicgames.com/wordpress/?p=2809
- changed Actions.add to addAction, changed parameter order, and added removeAction, addListener, removeListener
- Box2d joints now allow for user data
- Changes to Intersector, Circle, Rectangle and BoundingBox for consistency in #overlap, #intersect and #contains methods, see https://github.com/libgdx/libgdx/pull/312
- Removed LwjglApplicationConfiguration CPU sync. Added foreground and background target framerate.
- scene2d, no longer use getters/setters internally for Actor x, y, width, height, scalex, scaley and rotation.
- Array, detect nested iterator usage and throw exception.
- Added getVolume to Music class and Android, IOS and GWT backends
- 1381, fixed JSON parsing of longs. In addition to Float, it now parses Long if no decimal point is found.
- Changed Array constructors that took an array to have offset and count
- scene2d, Actor parentToLocalCoordinates and localToParentCoordinates refactoring, see http://www.badlogicgames.com/forum/viewtopic.php?p=40441#p40441
- scene2d, Action#setActor no longer calls reset if the Action has no pool. This allows non-pooled actions to be add and removed from actors, restarted, and reused.
- ScrollBar#setForceOverscroll renamed to setForceScroll, as it affects more than just overscroll.
- ArrayMap#addAll renamed to putAll to match the other maps.
- Added ObjectSet and IntSet.
- Added completion listener to Music.
- Added Music#setPan.
- Sound#play and Sound#loop on Android now return -1 on failure, to match other backends.
- DelegateAction subclasses need to implement delegate() instead of act(). http://www.badlogicgames.com/forum/viewtopic.php?p=43576#p43576
- Added pause and resume methods to Sound.
- Changed AssetErrorListener#error to have AssetDescriptor to enable access to parameters of failed asset.
- Changed SelectBoxStyle to have ScrollPaneStyle and ListStyle for fully customizing the drop down list. http://www.badlogicgames.com/wordpress/?p=3110
- AssetLoader now takes a FileHandle that is the resolved file name. The AssetLoader no longer has to resolve the file name, so we can prevent it from being resolved twice.
- Rewrote EarClippingTriangulator to not allocate (no more Vector2s).
- Added ParticleEffectLoader to make AssetManager load ParticleEffects
- Added GeometryUtils, more Intersector functions, DelaunayTriangulator, ConvexHull.
- Added getBoundingBox to ParticleEffect
- EarClippingTriangulator changed to return triangle indices.
- PolygonSpriteBatch and friends refactored to use triangle indices.
- Added add(T, float), remove(int), remove(T) and clear() methods to BinaryHeap
- Bitmap Font changes:
	- FreeTypeFontGenerator allows you to specify the PixmapPacker now, to create an atlas with many different fonts (see FreeTypePackTest)
	- BitmapFont, BitmapFontCache and FreeTypeFontGenerator now support fonts with multiple texture pages. (see BitmapFontTest and FreeTypePackTest)
	- BitmapFontData.imagePath and getImagePath() is depreacted, use imagePaths[] and getImagePath(int) instead
	- Added two BitmapFont constructors for convenience; no need to specify flip boolean
	- Added getCache() to BitmapFont, for expert users who wish to use the BitmapFontCache (see BitmapFontTest)
	- FreeTypeFontGenerator now includes setMaxTextureSize and getMaxTextureSize to cap the generated glyph atlas size (default 1024)
- added render-hooks beginRender() and endRender() to BatchTiledMapRenderer
- Added panStop to GestureListener interface.
- ScissorStack#calculateScissors changed to take viewport, enabling it to work with glViewport.
- Added Bits#getAndClear, Bits#getAndSet and Bits#containsAll
- Added setX and setY to TextureAtlas.AtlasSprite so it matches expected behavior

[0.9.8]
- see http://www.badlogicgames.com/wordpress/?p=2791

[0.9.7]
- see http://www.badlogicgames.com/wordpress/?p=2664

[0.9.6]
- see http://www.badlogicgames.com/wordpress/?p=2513<|MERGE_RESOLUTION|>--- conflicted
+++ resolved
@@ -6,15 +6,12 @@
 - API Addition: added annotation support in reflection layer, thanks code-disaster! https://github.com/libgdx/libgdx/pull/2215
 - API Addition: shapes like Rect, Circle etc. now implement Shape2D interface so you can put them all into a single collection https://github.com/libgdx/libgdx/pull/2178 
 - API Addition: bitmap fonts can now be loaded from an atlas via AssetManager/BitmapFontLoader, see https://github.com/libgdx/libgdx/pull/2110
-<<<<<<< HEAD
 - API Change: updated to RoboVM 1.0.0-SNAPSHOT for now until the next alpha is released.
-=======
 - API Change: Button now uses padding of all background drawables. https://github.com/libgdx/libgdx/issues/2322
 - Drawables now know their names, making debugging easier.
 - API Change: Table fill now respects the widget's minimum size.
 - Texture packer, fixed image size written to atlas file.
 - API Change: Cell no longer uses primitive wrappers in public API and boxing is minimized.
->>>>>>> c27d1746
 
 [1.3.1]
 - API change: Viewport refactoring. https://github.com/libgdx/libgdx/pull/2220
