<!-- Call this to fetch all the natives from the build server -->
<project name="fetch-natives" default="all">
	<property name="domain" value="http://libgdx.badlogicgames.com/nightlies/dist"/>
    <property name="robovm" value="http://libgdx.badlogicgames.com/robovm/robovm/lib/"/>

    <property name="lwjgl" value="https://oss.sonatype.org/content/repositories/releases/org/lwjgl"/>
<<<<<<< HEAD
    <property name="lwjgl-version" value="3.1.2"/>
=======
    <property name="lwjgl-version" value="3.1.3"/>
>>>>>>> 2a8f6069

    <target name="fetch-robovm">
        <mkdir dir="backends/gdx-backend-robovm/libs/"/>
        <get src="${robovm}/robovm-cacerts-full.jar" dest="backends/gdx-backend-robovm/libs/"/>
        <get src="${robovm}/robovm-cocoatouch.jar" dest="backends/gdx-backend-robovm/libs/"/>
        <get src="${robovm}/robovm-objc.jar" dest="backends/gdx-backend-robovm/libs/"/>
        <get src="${robovm}/robovm-rt.jar" dest="backends/gdx-backend-robovm/libs/"/>
    </target>

    <target name="fetch-lwjgl3">
        <!-- lwjgl -->
        <get src="${lwjgl}/lwjgl/${lwjgl-version}/lwjgl-${lwjgl-version}.jar" dest="backends/gdx-backend-lwjgl3/libs/lwjgl.jar"/>
        <get src="${lwjgl}/lwjgl/${lwjgl-version}/lwjgl-${lwjgl-version}-natives-linux.jar" dest="backends/gdx-backend-lwjgl3/libs/lwjgl-natives-linux.jar"/>
        <get src="${lwjgl}/lwjgl/${lwjgl-version}/lwjgl-${lwjgl-version}-natives-macos.jar" dest="backends/gdx-backend-lwjgl3/libs/lwjgl-natives-macos.jar"/>
        <get src="${lwjgl}/lwjgl/${lwjgl-version}/lwjgl-${lwjgl-version}-natives-windows.jar" dest="backends/gdx-backend-lwjgl3/libs/lwjgl-natives-windows.jar"/>
        <!-- lwjgl-glfw -->
        <get src="${lwjgl}/lwjgl-glfw/${lwjgl-version}/lwjgl-glfw-${lwjgl-version}.jar" dest="backends/gdx-backend-lwjgl3/libs/lwjgl-glfw.jar"/>
        <get src="${lwjgl}/lwjgl-glfw/${lwjgl-version}/lwjgl-glfw-${lwjgl-version}-natives-linux.jar" dest="backends/gdx-backend-lwjgl3/libs/lwjgl-glfw-natives-linux.jar"/>
        <get src="${lwjgl}/lwjgl-glfw/${lwjgl-version}/lwjgl-glfw-${lwjgl-version}-natives-macos.jar" dest="backends/gdx-backend-lwjgl3/libs/lwjgl-glfw-natives-macos.jar"/>
        <get src="${lwjgl}/lwjgl-glfw/${lwjgl-version}/lwjgl-glfw-${lwjgl-version}-natives-windows.jar" dest="backends/gdx-backend-lwjgl3/libs/lwjgl-glfw-natives-windows.jar"/>
        <!-- lwjgl-jemalloc -->
        <get src="${lwjgl}/lwjgl-jemalloc/${lwjgl-version}/lwjgl-jemalloc-${lwjgl-version}.jar" dest="backends/gdx-backend-lwjgl3/libs/lwjgl-jemalloc.jar"/>
        <get src="${lwjgl}/lwjgl-jemalloc/${lwjgl-version}/lwjgl-jemalloc-${lwjgl-version}-natives-linux.jar" dest="backends/gdx-backend-lwjgl3/libs/lwjgl-jemalloc-natives-linux.jar"/>
        <get src="${lwjgl}/lwjgl-jemalloc/${lwjgl-version}/lwjgl-jemalloc-${lwjgl-version}-natives-macos.jar" dest="backends/gdx-backend-lwjgl3/libs/lwjgl-jemalloc-natives-macos.jar"/>
        <get src="${lwjgl}/lwjgl-jemalloc/${lwjgl-version}/lwjgl-jemalloc-${lwjgl-version}-natives-windows.jar" dest="backends/gdx-backend-lwjgl3/libs/lwjgl-jemalloc-natives-windows.jar"/>
        <!-- lwjgl-openal -->
        <get src="${lwjgl}/lwjgl-openal/${lwjgl-version}/lwjgl-openal-${lwjgl-version}.jar" dest="backends/gdx-backend-lwjgl3/libs/lwjgl-openal.jar"/>
        <get src="${lwjgl}/lwjgl-openal/${lwjgl-version}/lwjgl-openal-${lwjgl-version}-natives-linux.jar" dest="backends/gdx-backend-lwjgl3/libs/lwjgl-openal-natives-linux.jar"/>
        <get src="${lwjgl}/lwjgl-openal/${lwjgl-version}/lwjgl-openal-${lwjgl-version}-natives-macos.jar" dest="backends/gdx-backend-lwjgl3/libs/lwjgl-openal-natives-macos.jar"/>
        <get src="${lwjgl}/lwjgl-openal/${lwjgl-version}/lwjgl-openal-${lwjgl-version}-natives-windows.jar" dest="backends/gdx-backend-lwjgl3/libs/lwjgl-openal-natives-windows.jar"/>
        <!-- lwjgl-opengl -->
        <get src="${lwjgl}/lwjgl-opengl/${lwjgl-version}/lwjgl-opengl-${lwjgl-version}.jar" dest="backends/gdx-backend-lwjgl3/libs/lwjgl-opengl.jar"/>
        <get src="${lwjgl}/lwjgl-opengl/${lwjgl-version}/lwjgl-opengl-${lwjgl-version}-natives-linux.jar" dest="backends/gdx-backend-lwjgl3/libs/lwjgl-opengl-natives-linux.jar"/>
        <get src="${lwjgl}/lwjgl-opengl/${lwjgl-version}/lwjgl-opengl-${lwjgl-version}-natives-macos.jar" dest="backends/gdx-backend-lwjgl3/libs/lwjgl-opengl-natives-macos.jar"/>
        <get src="${lwjgl}/lwjgl-opengl/${lwjgl-version}/lwjgl-opengl-${lwjgl-version}-natives-windows.jar" dest="backends/gdx-backend-lwjgl3/libs/lwjgl-opengl-natives-windows.jar"/>
        <!-- lwjgl-stb -->
        <get src="${lwjgl}/lwjgl-stb/${lwjgl-version}/lwjgl-stb-${lwjgl-version}.jar" dest="backends/gdx-backend-lwjgl3/libs/lwjgl-stb.jar"/>
        <get src="${lwjgl}/lwjgl-stb/${lwjgl-version}/lwjgl-stb-${lwjgl-version}-natives-linux.jar" dest="backends/gdx-backend-lwjgl3/libs/lwjgl-stb-natives-linux.jar"/>
        <get src="${lwjgl}/lwjgl-stb/${lwjgl-version}/lwjgl-stb-${lwjgl-version}-natives-macos.jar" dest="backends/gdx-backend-lwjgl3/libs/lwjgl-stb-natives-macos.jar"/>
        <get src="${lwjgl}/lwjgl-stb/${lwjgl-version}/lwjgl-stb-${lwjgl-version}-natives-windows.jar" dest="backends/gdx-backend-lwjgl3/libs/lwjgl-stb-natives-windows.jar"/>
    </target>

    <target name="fetch">
		<!-- create a temporary directory for all android and ios natives, to be distributed
		     across demos and tests. The xxx-natives.jar files are put into the respective 
			 project's libs/ folder -->
		<mkdir dir="tmp"/>
		<mkdir dir="tmp/ios"/>
		<mkdir dir="tmp/armeabi"/>
		<mkdir dir="tmp/armeabi-v7a"/>
		<mkdir dir="tmp/arm64-v8a"/>
        <mkdir dir="tmp/x86"/>
        <mkdir dir="tmp/x86_64"/>		
		<mkdir dir="gdx/libs/ios32"/>
        <mkdir dir="gdx/libs/armeabi"/>
        <mkdir dir="gdx/libs/armeabi-v7a"/>
        <mkdir dir="gdx/libs/arm64-v8a"/>
        <mkdir dir="gdx/libs/x86"/>
        <mkdir dir="gdx/libs/x86_64"/>
        <mkdir dir="extensions/gdx-bullet/libs/ios32"/>
        <mkdir dir="extensions/gdx-bullet/libs/armeabi"/>
        <mkdir dir="extensions/gdx-bullet/libs/armeabi-v7a"/>
        <mkdir dir="extensions/gdx-bullet/libs/arm64-v8a"/>
        <mkdir dir="extensions/gdx-bullet/libs/x86"/>
        <mkdir dir="extensions/gdx-bullet/libs/x86_64"/>
        <mkdir dir="extensions/gdx-freetype/libs/ios32"/>
        <mkdir dir="extensions/gdx-freetype/libs/armeabi"/>
        <mkdir dir="extensions/gdx-freetype/libs/armeabi-v7a"/>
        <mkdir dir="extensions/gdx-freetype/libs/arm64-v8a"/>
        <mkdir dir="extensions/gdx-freetype/libs/x86"/>
        <mkdir dir="extensions/gdx-freetype/libs/x86_64"/>
        <mkdir dir="extensions/gdx-box2d/gdx-box2d/libs/ios32"/>
        <mkdir dir="extensions/gdx-box2d/gdx-box2d/libs/armeabi"/>
        <mkdir dir="extensions/gdx-box2d/gdx-box2d/libs/armeabi-v7a"/>
        <mkdir dir="extensions/gdx-box2d/gdx-box2d/libs/arm64-v8a"/>
        <mkdir dir="extensions/gdx-box2d/gdx-box2d/libs/x86"/>
        <mkdir dir="extensions/gdx-box2d/gdx-box2d/libs/x86_64"/>
        <mkdir dir="extensions/gdx-controllers/gdx-controllers-desktop/libs"/>

		<!-- core -->		
		<get src="https://search.maven.org/remotecontent?filepath=junit/junit/4.11/junit-4.11.jar" dest="gdx/libs/junit-4.11.jar"/>
		<get src="https://search.maven.org/remotecontent?filepath=org/hamcrest/hamcrest-core/1.3/hamcrest-core-1.3.jar" dest="gdx/libs/hamcrest-core-1.3.jar"/>
		<get src="${domain}/gdx-natives.jar" dest="gdx/libs"/>
		<get src="${domain}/armeabi/libgdx.so" dest="tmp/armeabi"/>
        <get src="${domain}/armeabi/libgdx.so" dest="gdx/libs/armeabi"/>
		<get src="${domain}/armeabi-v7a/libgdx.so" dest="tmp/armeabi-v7a"/>
        <get src="${domain}/armeabi-v7a/libgdx.so" dest="gdx/libs/armeabi-v7a"/>
        <get src="${domain}/arm64-v8a/libgdx.so" dest="tmp/arm64-v8a"/>
        <get src="${domain}/arm64-v8a/libgdx.so" dest="gdx/libs/arm64-v8a"/>
        <get src="${domain}/x86/libgdx.so" dest="tmp/x86"/>
        <get src="${domain}/x86/libgdx.so" dest="gdx/libs/x86"/>
        <get src="${domain}/x86_64/libgdx.so" dest="tmp/x86_64"/>
        <get src="${domain}/x86_64/libgdx.so" dest="gdx/libs/x86_64"/>
        <get src="${domain}/ios/libgdx.a" dest="gdx/libs/ios32"/>
        <get src="${domain}/ios/libgdx.a.tvos" dest="gdx/libs/ios32"/>
        <get src="${domain}/ios/libObjectAL.a" dest="gdx/libs/ios32"/>
        <get src="${domain}/ios/libObjectAL.a.tvos" dest="gdx/libs/ios32"/>
		
        <!-- robovm snapshot jars for robovm backend -->
        <antcall target="fetch-robovm"/>
		
		<!-- box2d natives -->		
		<get src="${domain}/extensions/gdx-box2d/gdx-box2d-natives.jar" dest="extensions/gdx-box2d/gdx-box2d/libs"/>
		<get src="${domain}/extensions/gdx-box2d/armeabi/libgdx-box2d.so" dest="tmp/armeabi"/>
        <get src="${domain}/extensions/gdx-box2d/armeabi/libgdx-box2d.so" dest="extensions/gdx-box2d/gdx-box2d/libs/armeabi"/>
		<get src="${domain}/extensions/gdx-box2d/armeabi-v7a/libgdx-box2d.so" dest="tmp/armeabi-v7a"/>
		<get src="${domain}/extensions/gdx-box2d/armeabi-v7a/libgdx-box2d.so" dest="extensions/gdx-box2d/gdx-box2d/libs/armeabi-v7a"/>
		<get src="${domain}/extensions/gdx-box2d/arm64-v8a/libgdx-box2d.so" dest="tmp/arm64-v8a"/>
		<get src="${domain}/extensions/gdx-box2d/arm64-v8a/libgdx-box2d.so" dest="extensions/gdx-box2d/gdx-box2d/libs/arm64-v8a"/>
        <get src="${domain}/extensions/gdx-box2d/x86/libgdx-box2d.so" dest="tmp/x86"/>
        <get src="${domain}/extensions/gdx-box2d/x86/libgdx-box2d.so" dest="extensions/gdx-box2d/gdx-box2d/libs/x86"/>
        <get src="${domain}/extensions/gdx-box2d/x86_64/libgdx-box2d.so" dest="tmp/x86_64"/>
        <get src="${domain}/extensions/gdx-box2d/x86_64/libgdx-box2d.so" dest="extensions/gdx-box2d/gdx-box2d/libs/x86_64"/>
        <get src="${domain}/extensions/gdx-box2d/ios/libgdx-box2d.a" dest="extensions/gdx-box2d/gdx-box2d/libs/ios32"/>
        <get src="${domain}/extensions/gdx-box2d/ios/libgdx-box2d.a.tvos" dest="extensions/gdx-box2d/gdx-box2d/libs/ios32"/>
		
		<!-- bullet natives -->		
		<get src="${domain}/extensions/gdx-bullet/gdx-bullet-natives.jar" dest="extensions/gdx-bullet/libs"/>
		<get src="${domain}/extensions/gdx-bullet/armeabi/libgdx-bullet.so" dest="tmp/armeabi"/>
        <get src="${domain}/extensions/gdx-bullet/armeabi/libgdx-bullet.so" dest="extensions/gdx-bullet/libs/armeabi"/>
		<get src="${domain}/extensions/gdx-bullet/armeabi-v7a/libgdx-bullet.so" dest="tmp/armeabi-v7a"/>
		<get src="${domain}/extensions/gdx-bullet/armeabi-v7a/libgdx-bullet.so" dest="extensions/gdx-bullet/libs/armeabi-v7a"/>
		<get src="${domain}/extensions/gdx-bullet/arm64-v8a/libgdx-bullet.so" dest="tmp/arm64-v8a"/>
		<get src="${domain}/extensions/gdx-bullet/arm64-v8a/libgdx-bullet.so" dest="extensions/gdx-bullet/libs/arm64-v8a"/>
        <get src="${domain}/extensions/gdx-bullet/x86/libgdx-bullet.so" dest="tmp/x86"/>
        <get src="${domain}/extensions/gdx-bullet/x86/libgdx-bullet.so" dest="extensions/gdx-bullet/libs/x86"/>
        <get src="${domain}/extensions/gdx-bullet/x86_64/libgdx-bullet.so" dest="tmp/x86_64"/>
        <get src="${domain}/extensions/gdx-bullet/x86_64/libgdx-bullet.so" dest="extensions/gdx-bullet/libs/x86_64"/>
        <get src="${domain}/extensions/gdx-bullet/ios/libgdx-bullet.a" dest="extensions/gdx-bullet/libs/ios32"/>
        <get src="${domain}/extensions/gdx-bullet/ios/libgdx-bullet.a.tvos" dest="extensions/gdx-bullet/libs/ios32"/>
		
		<!-- controllers natives, desktop only -->		
		<get src="${domain}/extensions/gdx-controllers/gdx-controllers-desktop-natives.jar" dest="extensions/gdx-controllers/gdx-controllers-desktop/libs"/>
		
		<!-- freetype natives -->		
		<get src="${domain}/extensions/gdx-freetype/gdx-freetype-natives.jar" dest="extensions/gdx-freetype/libs"/>
		<get src="${domain}/extensions/gdx-freetype/armeabi/libgdx-freetype.so" dest="tmp/armeabi"/>
		<get src="${domain}/extensions/gdx-freetype/armeabi/libgdx-freetype.so" dest="extensions/gdx-freetype/libs/armeabi"/>
        <get src="${domain}/extensions/gdx-freetype/armeabi-v7a/libgdx-freetype.so" dest="tmp/armeabi-v7a"/>
        <get src="${domain}/extensions/gdx-freetype/armeabi-v7a/libgdx-freetype.so" dest="extensions/gdx-freetype/libs/armeabi-v7a"/>
        <get src="${domain}/extensions/gdx-freetype/arm64-v8a/libgdx-freetype.so" dest="tmp/arm64-v8a"/>
        <get src="${domain}/extensions/gdx-freetype/arm64-v8a/libgdx-freetype.so" dest="extensions/gdx-freetype/libs/arm64-v8a"/>
        <get src="${domain}/extensions/gdx-freetype/x86/libgdx-freetype.so" dest="tmp/x86"/>
        <get src="${domain}/extensions/gdx-freetype/x86/libgdx-freetype.so" dest="extensions/gdx-freetype/libs/x86"/>
        <get src="${domain}/extensions/gdx-freetype/x86_64/libgdx-freetype.so" dest="tmp/x86_64"/>
        <get src="${domain}/extensions/gdx-freetype/x86_64/libgdx-freetype.so" dest="extensions/gdx-freetype/libs/x86_64"/>
        <get src="${domain}/extensions/gdx-freetype/ios/libgdx-freetype.a" dest="extensions/gdx-freetype/libs/ios32"/>
        <get src="${domain}/extensions/gdx-freetype/ios/libgdx-freetype.a.tvos" dest="extensions/gdx-freetype/libs/ios32"/>

		<!-- jglfw -->
		<mkdir dir="backends/gdx-backend-jglfw/libs"/>
		<get src="http://libgdx.badlogicgames.com/jglfw/nightlies/dist/jglfw-natives.jar" dest="backends/gdx-backend-jglfw/libs/gdx-backend-jglfw-natives.jar"/>
		<get src="http://libgdx.badlogicgames.com/jglfw/nightlies/dist/jglfw.jar" dest="backends/gdx-backend-jglfw/libs/"/>

        <!-- lwjgl 3 -->
        <antcall target="fetch-lwjgl3"/>
	</target>

	<target name="copy">
		<!-- copy all extension natives to android tests -->
		<copy todir="tests/gdx-tests-android/libs/armeabi">
			<fileset dir="tmp/armeabi"/>			
		</copy>
		<copy todir="tests/gdx-tests-android/libs/armeabi-v7a">
			<fileset dir="tmp/armeabi-v7a"/>			
		</copy>
		<copy todir="tests/gdx-tests-android/libs/arm64-v8a">
			<fileset dir="tmp/arm64-v8a"/>			
		</copy>
        <copy todir="tests/gdx-tests-android/libs/x86">
			<fileset dir="tmp/x86"/>
		</copy>
		<copy todir="tests/gdx-tests-android/libs/x86_64">
			<fileset dir="tmp/x86_64"/>
		</copy>
	</target>
	
	<target name="all" depends="fetch,copy"/>
</project>
<|MERGE_RESOLUTION|>--- conflicted
+++ resolved
@@ -1,190 +1,186 @@
-<!-- Call this to fetch all the natives from the build server -->
-<project name="fetch-natives" default="all">
-	<property name="domain" value="http://libgdx.badlogicgames.com/nightlies/dist"/>
-    <property name="robovm" value="http://libgdx.badlogicgames.com/robovm/robovm/lib/"/>
-
-    <property name="lwjgl" value="https://oss.sonatype.org/content/repositories/releases/org/lwjgl"/>
-<<<<<<< HEAD
-    <property name="lwjgl-version" value="3.1.2"/>
-=======
-    <property name="lwjgl-version" value="3.1.3"/>
->>>>>>> 2a8f6069
-
-    <target name="fetch-robovm">
-        <mkdir dir="backends/gdx-backend-robovm/libs/"/>
-        <get src="${robovm}/robovm-cacerts-full.jar" dest="backends/gdx-backend-robovm/libs/"/>
-        <get src="${robovm}/robovm-cocoatouch.jar" dest="backends/gdx-backend-robovm/libs/"/>
-        <get src="${robovm}/robovm-objc.jar" dest="backends/gdx-backend-robovm/libs/"/>
-        <get src="${robovm}/robovm-rt.jar" dest="backends/gdx-backend-robovm/libs/"/>
-    </target>
-
-    <target name="fetch-lwjgl3">
-        <!-- lwjgl -->
-        <get src="${lwjgl}/lwjgl/${lwjgl-version}/lwjgl-${lwjgl-version}.jar" dest="backends/gdx-backend-lwjgl3/libs/lwjgl.jar"/>
-        <get src="${lwjgl}/lwjgl/${lwjgl-version}/lwjgl-${lwjgl-version}-natives-linux.jar" dest="backends/gdx-backend-lwjgl3/libs/lwjgl-natives-linux.jar"/>
-        <get src="${lwjgl}/lwjgl/${lwjgl-version}/lwjgl-${lwjgl-version}-natives-macos.jar" dest="backends/gdx-backend-lwjgl3/libs/lwjgl-natives-macos.jar"/>
-        <get src="${lwjgl}/lwjgl/${lwjgl-version}/lwjgl-${lwjgl-version}-natives-windows.jar" dest="backends/gdx-backend-lwjgl3/libs/lwjgl-natives-windows.jar"/>
-        <!-- lwjgl-glfw -->
-        <get src="${lwjgl}/lwjgl-glfw/${lwjgl-version}/lwjgl-glfw-${lwjgl-version}.jar" dest="backends/gdx-backend-lwjgl3/libs/lwjgl-glfw.jar"/>
-        <get src="${lwjgl}/lwjgl-glfw/${lwjgl-version}/lwjgl-glfw-${lwjgl-version}-natives-linux.jar" dest="backends/gdx-backend-lwjgl3/libs/lwjgl-glfw-natives-linux.jar"/>
-        <get src="${lwjgl}/lwjgl-glfw/${lwjgl-version}/lwjgl-glfw-${lwjgl-version}-natives-macos.jar" dest="backends/gdx-backend-lwjgl3/libs/lwjgl-glfw-natives-macos.jar"/>
-        <get src="${lwjgl}/lwjgl-glfw/${lwjgl-version}/lwjgl-glfw-${lwjgl-version}-natives-windows.jar" dest="backends/gdx-backend-lwjgl3/libs/lwjgl-glfw-natives-windows.jar"/>
-        <!-- lwjgl-jemalloc -->
-        <get src="${lwjgl}/lwjgl-jemalloc/${lwjgl-version}/lwjgl-jemalloc-${lwjgl-version}.jar" dest="backends/gdx-backend-lwjgl3/libs/lwjgl-jemalloc.jar"/>
-        <get src="${lwjgl}/lwjgl-jemalloc/${lwjgl-version}/lwjgl-jemalloc-${lwjgl-version}-natives-linux.jar" dest="backends/gdx-backend-lwjgl3/libs/lwjgl-jemalloc-natives-linux.jar"/>
-        <get src="${lwjgl}/lwjgl-jemalloc/${lwjgl-version}/lwjgl-jemalloc-${lwjgl-version}-natives-macos.jar" dest="backends/gdx-backend-lwjgl3/libs/lwjgl-jemalloc-natives-macos.jar"/>
-        <get src="${lwjgl}/lwjgl-jemalloc/${lwjgl-version}/lwjgl-jemalloc-${lwjgl-version}-natives-windows.jar" dest="backends/gdx-backend-lwjgl3/libs/lwjgl-jemalloc-natives-windows.jar"/>
-        <!-- lwjgl-openal -->
-        <get src="${lwjgl}/lwjgl-openal/${lwjgl-version}/lwjgl-openal-${lwjgl-version}.jar" dest="backends/gdx-backend-lwjgl3/libs/lwjgl-openal.jar"/>
-        <get src="${lwjgl}/lwjgl-openal/${lwjgl-version}/lwjgl-openal-${lwjgl-version}-natives-linux.jar" dest="backends/gdx-backend-lwjgl3/libs/lwjgl-openal-natives-linux.jar"/>
-        <get src="${lwjgl}/lwjgl-openal/${lwjgl-version}/lwjgl-openal-${lwjgl-version}-natives-macos.jar" dest="backends/gdx-backend-lwjgl3/libs/lwjgl-openal-natives-macos.jar"/>
-        <get src="${lwjgl}/lwjgl-openal/${lwjgl-version}/lwjgl-openal-${lwjgl-version}-natives-windows.jar" dest="backends/gdx-backend-lwjgl3/libs/lwjgl-openal-natives-windows.jar"/>
-        <!-- lwjgl-opengl -->
-        <get src="${lwjgl}/lwjgl-opengl/${lwjgl-version}/lwjgl-opengl-${lwjgl-version}.jar" dest="backends/gdx-backend-lwjgl3/libs/lwjgl-opengl.jar"/>
-        <get src="${lwjgl}/lwjgl-opengl/${lwjgl-version}/lwjgl-opengl-${lwjgl-version}-natives-linux.jar" dest="backends/gdx-backend-lwjgl3/libs/lwjgl-opengl-natives-linux.jar"/>
-        <get src="${lwjgl}/lwjgl-opengl/${lwjgl-version}/lwjgl-opengl-${lwjgl-version}-natives-macos.jar" dest="backends/gdx-backend-lwjgl3/libs/lwjgl-opengl-natives-macos.jar"/>
-        <get src="${lwjgl}/lwjgl-opengl/${lwjgl-version}/lwjgl-opengl-${lwjgl-version}-natives-windows.jar" dest="backends/gdx-backend-lwjgl3/libs/lwjgl-opengl-natives-windows.jar"/>
-        <!-- lwjgl-stb -->
-        <get src="${lwjgl}/lwjgl-stb/${lwjgl-version}/lwjgl-stb-${lwjgl-version}.jar" dest="backends/gdx-backend-lwjgl3/libs/lwjgl-stb.jar"/>
-        <get src="${lwjgl}/lwjgl-stb/${lwjgl-version}/lwjgl-stb-${lwjgl-version}-natives-linux.jar" dest="backends/gdx-backend-lwjgl3/libs/lwjgl-stb-natives-linux.jar"/>
-        <get src="${lwjgl}/lwjgl-stb/${lwjgl-version}/lwjgl-stb-${lwjgl-version}-natives-macos.jar" dest="backends/gdx-backend-lwjgl3/libs/lwjgl-stb-natives-macos.jar"/>
-        <get src="${lwjgl}/lwjgl-stb/${lwjgl-version}/lwjgl-stb-${lwjgl-version}-natives-windows.jar" dest="backends/gdx-backend-lwjgl3/libs/lwjgl-stb-natives-windows.jar"/>
-    </target>
-
-    <target name="fetch">
-		<!-- create a temporary directory for all android and ios natives, to be distributed
-		     across demos and tests. The xxx-natives.jar files are put into the respective 
-			 project's libs/ folder -->
-		<mkdir dir="tmp"/>
-		<mkdir dir="tmp/ios"/>
-		<mkdir dir="tmp/armeabi"/>
-		<mkdir dir="tmp/armeabi-v7a"/>
-		<mkdir dir="tmp/arm64-v8a"/>
-        <mkdir dir="tmp/x86"/>
-        <mkdir dir="tmp/x86_64"/>		
-		<mkdir dir="gdx/libs/ios32"/>
-        <mkdir dir="gdx/libs/armeabi"/>
-        <mkdir dir="gdx/libs/armeabi-v7a"/>
-        <mkdir dir="gdx/libs/arm64-v8a"/>
-        <mkdir dir="gdx/libs/x86"/>
-        <mkdir dir="gdx/libs/x86_64"/>
-        <mkdir dir="extensions/gdx-bullet/libs/ios32"/>
-        <mkdir dir="extensions/gdx-bullet/libs/armeabi"/>
-        <mkdir dir="extensions/gdx-bullet/libs/armeabi-v7a"/>
-        <mkdir dir="extensions/gdx-bullet/libs/arm64-v8a"/>
-        <mkdir dir="extensions/gdx-bullet/libs/x86"/>
-        <mkdir dir="extensions/gdx-bullet/libs/x86_64"/>
-        <mkdir dir="extensions/gdx-freetype/libs/ios32"/>
-        <mkdir dir="extensions/gdx-freetype/libs/armeabi"/>
-        <mkdir dir="extensions/gdx-freetype/libs/armeabi-v7a"/>
-        <mkdir dir="extensions/gdx-freetype/libs/arm64-v8a"/>
-        <mkdir dir="extensions/gdx-freetype/libs/x86"/>
-        <mkdir dir="extensions/gdx-freetype/libs/x86_64"/>
-        <mkdir dir="extensions/gdx-box2d/gdx-box2d/libs/ios32"/>
-        <mkdir dir="extensions/gdx-box2d/gdx-box2d/libs/armeabi"/>
-        <mkdir dir="extensions/gdx-box2d/gdx-box2d/libs/armeabi-v7a"/>
-        <mkdir dir="extensions/gdx-box2d/gdx-box2d/libs/arm64-v8a"/>
-        <mkdir dir="extensions/gdx-box2d/gdx-box2d/libs/x86"/>
-        <mkdir dir="extensions/gdx-box2d/gdx-box2d/libs/x86_64"/>
-        <mkdir dir="extensions/gdx-controllers/gdx-controllers-desktop/libs"/>
-
-		<!-- core -->		
-		<get src="https://search.maven.org/remotecontent?filepath=junit/junit/4.11/junit-4.11.jar" dest="gdx/libs/junit-4.11.jar"/>
-		<get src="https://search.maven.org/remotecontent?filepath=org/hamcrest/hamcrest-core/1.3/hamcrest-core-1.3.jar" dest="gdx/libs/hamcrest-core-1.3.jar"/>
-		<get src="${domain}/gdx-natives.jar" dest="gdx/libs"/>
-		<get src="${domain}/armeabi/libgdx.so" dest="tmp/armeabi"/>
-        <get src="${domain}/armeabi/libgdx.so" dest="gdx/libs/armeabi"/>
-		<get src="${domain}/armeabi-v7a/libgdx.so" dest="tmp/armeabi-v7a"/>
-        <get src="${domain}/armeabi-v7a/libgdx.so" dest="gdx/libs/armeabi-v7a"/>
-        <get src="${domain}/arm64-v8a/libgdx.so" dest="tmp/arm64-v8a"/>
-        <get src="${domain}/arm64-v8a/libgdx.so" dest="gdx/libs/arm64-v8a"/>
-        <get src="${domain}/x86/libgdx.so" dest="tmp/x86"/>
-        <get src="${domain}/x86/libgdx.so" dest="gdx/libs/x86"/>
-        <get src="${domain}/x86_64/libgdx.so" dest="tmp/x86_64"/>
-        <get src="${domain}/x86_64/libgdx.so" dest="gdx/libs/x86_64"/>
-        <get src="${domain}/ios/libgdx.a" dest="gdx/libs/ios32"/>
-        <get src="${domain}/ios/libgdx.a.tvos" dest="gdx/libs/ios32"/>
-        <get src="${domain}/ios/libObjectAL.a" dest="gdx/libs/ios32"/>
-        <get src="${domain}/ios/libObjectAL.a.tvos" dest="gdx/libs/ios32"/>
-		
-        <!-- robovm snapshot jars for robovm backend -->
-        <antcall target="fetch-robovm"/>
-		
-		<!-- box2d natives -->		
-		<get src="${domain}/extensions/gdx-box2d/gdx-box2d-natives.jar" dest="extensions/gdx-box2d/gdx-box2d/libs"/>
-		<get src="${domain}/extensions/gdx-box2d/armeabi/libgdx-box2d.so" dest="tmp/armeabi"/>
-        <get src="${domain}/extensions/gdx-box2d/armeabi/libgdx-box2d.so" dest="extensions/gdx-box2d/gdx-box2d/libs/armeabi"/>
-		<get src="${domain}/extensions/gdx-box2d/armeabi-v7a/libgdx-box2d.so" dest="tmp/armeabi-v7a"/>
-		<get src="${domain}/extensions/gdx-box2d/armeabi-v7a/libgdx-box2d.so" dest="extensions/gdx-box2d/gdx-box2d/libs/armeabi-v7a"/>
-		<get src="${domain}/extensions/gdx-box2d/arm64-v8a/libgdx-box2d.so" dest="tmp/arm64-v8a"/>
-		<get src="${domain}/extensions/gdx-box2d/arm64-v8a/libgdx-box2d.so" dest="extensions/gdx-box2d/gdx-box2d/libs/arm64-v8a"/>
-        <get src="${domain}/extensions/gdx-box2d/x86/libgdx-box2d.so" dest="tmp/x86"/>
-        <get src="${domain}/extensions/gdx-box2d/x86/libgdx-box2d.so" dest="extensions/gdx-box2d/gdx-box2d/libs/x86"/>
-        <get src="${domain}/extensions/gdx-box2d/x86_64/libgdx-box2d.so" dest="tmp/x86_64"/>
-        <get src="${domain}/extensions/gdx-box2d/x86_64/libgdx-box2d.so" dest="extensions/gdx-box2d/gdx-box2d/libs/x86_64"/>
-        <get src="${domain}/extensions/gdx-box2d/ios/libgdx-box2d.a" dest="extensions/gdx-box2d/gdx-box2d/libs/ios32"/>
-        <get src="${domain}/extensions/gdx-box2d/ios/libgdx-box2d.a.tvos" dest="extensions/gdx-box2d/gdx-box2d/libs/ios32"/>
-		
-		<!-- bullet natives -->		
-		<get src="${domain}/extensions/gdx-bullet/gdx-bullet-natives.jar" dest="extensions/gdx-bullet/libs"/>
-		<get src="${domain}/extensions/gdx-bullet/armeabi/libgdx-bullet.so" dest="tmp/armeabi"/>
-        <get src="${domain}/extensions/gdx-bullet/armeabi/libgdx-bullet.so" dest="extensions/gdx-bullet/libs/armeabi"/>
-		<get src="${domain}/extensions/gdx-bullet/armeabi-v7a/libgdx-bullet.so" dest="tmp/armeabi-v7a"/>
-		<get src="${domain}/extensions/gdx-bullet/armeabi-v7a/libgdx-bullet.so" dest="extensions/gdx-bullet/libs/armeabi-v7a"/>
-		<get src="${domain}/extensions/gdx-bullet/arm64-v8a/libgdx-bullet.so" dest="tmp/arm64-v8a"/>
-		<get src="${domain}/extensions/gdx-bullet/arm64-v8a/libgdx-bullet.so" dest="extensions/gdx-bullet/libs/arm64-v8a"/>
-        <get src="${domain}/extensions/gdx-bullet/x86/libgdx-bullet.so" dest="tmp/x86"/>
-        <get src="${domain}/extensions/gdx-bullet/x86/libgdx-bullet.so" dest="extensions/gdx-bullet/libs/x86"/>
-        <get src="${domain}/extensions/gdx-bullet/x86_64/libgdx-bullet.so" dest="tmp/x86_64"/>
-        <get src="${domain}/extensions/gdx-bullet/x86_64/libgdx-bullet.so" dest="extensions/gdx-bullet/libs/x86_64"/>
-        <get src="${domain}/extensions/gdx-bullet/ios/libgdx-bullet.a" dest="extensions/gdx-bullet/libs/ios32"/>
-        <get src="${domain}/extensions/gdx-bullet/ios/libgdx-bullet.a.tvos" dest="extensions/gdx-bullet/libs/ios32"/>
-		
-		<!-- controllers natives, desktop only -->		
-		<get src="${domain}/extensions/gdx-controllers/gdx-controllers-desktop-natives.jar" dest="extensions/gdx-controllers/gdx-controllers-desktop/libs"/>
-		
-		<!-- freetype natives -->		
-		<get src="${domain}/extensions/gdx-freetype/gdx-freetype-natives.jar" dest="extensions/gdx-freetype/libs"/>
-		<get src="${domain}/extensions/gdx-freetype/armeabi/libgdx-freetype.so" dest="tmp/armeabi"/>
-		<get src="${domain}/extensions/gdx-freetype/armeabi/libgdx-freetype.so" dest="extensions/gdx-freetype/libs/armeabi"/>
-        <get src="${domain}/extensions/gdx-freetype/armeabi-v7a/libgdx-freetype.so" dest="tmp/armeabi-v7a"/>
-        <get src="${domain}/extensions/gdx-freetype/armeabi-v7a/libgdx-freetype.so" dest="extensions/gdx-freetype/libs/armeabi-v7a"/>
-        <get src="${domain}/extensions/gdx-freetype/arm64-v8a/libgdx-freetype.so" dest="tmp/arm64-v8a"/>
-        <get src="${domain}/extensions/gdx-freetype/arm64-v8a/libgdx-freetype.so" dest="extensions/gdx-freetype/libs/arm64-v8a"/>
-        <get src="${domain}/extensions/gdx-freetype/x86/libgdx-freetype.so" dest="tmp/x86"/>
-        <get src="${domain}/extensions/gdx-freetype/x86/libgdx-freetype.so" dest="extensions/gdx-freetype/libs/x86"/>
-        <get src="${domain}/extensions/gdx-freetype/x86_64/libgdx-freetype.so" dest="tmp/x86_64"/>
-        <get src="${domain}/extensions/gdx-freetype/x86_64/libgdx-freetype.so" dest="extensions/gdx-freetype/libs/x86_64"/>
-        <get src="${domain}/extensions/gdx-freetype/ios/libgdx-freetype.a" dest="extensions/gdx-freetype/libs/ios32"/>
-        <get src="${domain}/extensions/gdx-freetype/ios/libgdx-freetype.a.tvos" dest="extensions/gdx-freetype/libs/ios32"/>
-
-		<!-- jglfw -->
-		<mkdir dir="backends/gdx-backend-jglfw/libs"/>
-		<get src="http://libgdx.badlogicgames.com/jglfw/nightlies/dist/jglfw-natives.jar" dest="backends/gdx-backend-jglfw/libs/gdx-backend-jglfw-natives.jar"/>
-		<get src="http://libgdx.badlogicgames.com/jglfw/nightlies/dist/jglfw.jar" dest="backends/gdx-backend-jglfw/libs/"/>
-
-        <!-- lwjgl 3 -->
-        <antcall target="fetch-lwjgl3"/>
-	</target>
-
-	<target name="copy">
-		<!-- copy all extension natives to android tests -->
-		<copy todir="tests/gdx-tests-android/libs/armeabi">
-			<fileset dir="tmp/armeabi"/>			
-		</copy>
-		<copy todir="tests/gdx-tests-android/libs/armeabi-v7a">
-			<fileset dir="tmp/armeabi-v7a"/>			
-		</copy>
-		<copy todir="tests/gdx-tests-android/libs/arm64-v8a">
-			<fileset dir="tmp/arm64-v8a"/>			
-		</copy>
-        <copy todir="tests/gdx-tests-android/libs/x86">
-			<fileset dir="tmp/x86"/>
-		</copy>
-		<copy todir="tests/gdx-tests-android/libs/x86_64">
-			<fileset dir="tmp/x86_64"/>
-		</copy>
-	</target>
-	
-	<target name="all" depends="fetch,copy"/>
-</project>
+<!-- Call this to fetch all the natives from the build server -->
+<project name="fetch-natives" default="all">
+	<property name="domain" value="http://libgdx.badlogicgames.com/nightlies/dist"/>
+    <property name="robovm" value="http://libgdx.badlogicgames.com/robovm/robovm/lib/"/>
+
+    <property name="lwjgl" value="https://oss.sonatype.org/content/repositories/releases/org/lwjgl"/>
+    <property name="lwjgl-version" value="3.1.3"/>
+
+    <target name="fetch-robovm">
+        <mkdir dir="backends/gdx-backend-robovm/libs/"/>
+        <get src="${robovm}/robovm-cacerts-full.jar" dest="backends/gdx-backend-robovm/libs/"/>
+        <get src="${robovm}/robovm-cocoatouch.jar" dest="backends/gdx-backend-robovm/libs/"/>
+        <get src="${robovm}/robovm-objc.jar" dest="backends/gdx-backend-robovm/libs/"/>
+        <get src="${robovm}/robovm-rt.jar" dest="backends/gdx-backend-robovm/libs/"/>
+    </target>
+
+    <target name="fetch-lwjgl3">
+        <!-- lwjgl -->
+        <get src="${lwjgl}/lwjgl/${lwjgl-version}/lwjgl-${lwjgl-version}.jar" dest="backends/gdx-backend-lwjgl3/libs/lwjgl.jar"/>
+        <get src="${lwjgl}/lwjgl/${lwjgl-version}/lwjgl-${lwjgl-version}-natives-linux.jar" dest="backends/gdx-backend-lwjgl3/libs/lwjgl-natives-linux.jar"/>
+        <get src="${lwjgl}/lwjgl/${lwjgl-version}/lwjgl-${lwjgl-version}-natives-macos.jar" dest="backends/gdx-backend-lwjgl3/libs/lwjgl-natives-macos.jar"/>
+        <get src="${lwjgl}/lwjgl/${lwjgl-version}/lwjgl-${lwjgl-version}-natives-windows.jar" dest="backends/gdx-backend-lwjgl3/libs/lwjgl-natives-windows.jar"/>
+        <!-- lwjgl-glfw -->
+        <get src="${lwjgl}/lwjgl-glfw/${lwjgl-version}/lwjgl-glfw-${lwjgl-version}.jar" dest="backends/gdx-backend-lwjgl3/libs/lwjgl-glfw.jar"/>
+        <get src="${lwjgl}/lwjgl-glfw/${lwjgl-version}/lwjgl-glfw-${lwjgl-version}-natives-linux.jar" dest="backends/gdx-backend-lwjgl3/libs/lwjgl-glfw-natives-linux.jar"/>
+        <get src="${lwjgl}/lwjgl-glfw/${lwjgl-version}/lwjgl-glfw-${lwjgl-version}-natives-macos.jar" dest="backends/gdx-backend-lwjgl3/libs/lwjgl-glfw-natives-macos.jar"/>
+        <get src="${lwjgl}/lwjgl-glfw/${lwjgl-version}/lwjgl-glfw-${lwjgl-version}-natives-windows.jar" dest="backends/gdx-backend-lwjgl3/libs/lwjgl-glfw-natives-windows.jar"/>
+        <!-- lwjgl-jemalloc -->
+        <get src="${lwjgl}/lwjgl-jemalloc/${lwjgl-version}/lwjgl-jemalloc-${lwjgl-version}.jar" dest="backends/gdx-backend-lwjgl3/libs/lwjgl-jemalloc.jar"/>
+        <get src="${lwjgl}/lwjgl-jemalloc/${lwjgl-version}/lwjgl-jemalloc-${lwjgl-version}-natives-linux.jar" dest="backends/gdx-backend-lwjgl3/libs/lwjgl-jemalloc-natives-linux.jar"/>
+        <get src="${lwjgl}/lwjgl-jemalloc/${lwjgl-version}/lwjgl-jemalloc-${lwjgl-version}-natives-macos.jar" dest="backends/gdx-backend-lwjgl3/libs/lwjgl-jemalloc-natives-macos.jar"/>
+        <get src="${lwjgl}/lwjgl-jemalloc/${lwjgl-version}/lwjgl-jemalloc-${lwjgl-version}-natives-windows.jar" dest="backends/gdx-backend-lwjgl3/libs/lwjgl-jemalloc-natives-windows.jar"/>
+        <!-- lwjgl-openal -->
+        <get src="${lwjgl}/lwjgl-openal/${lwjgl-version}/lwjgl-openal-${lwjgl-version}.jar" dest="backends/gdx-backend-lwjgl3/libs/lwjgl-openal.jar"/>
+        <get src="${lwjgl}/lwjgl-openal/${lwjgl-version}/lwjgl-openal-${lwjgl-version}-natives-linux.jar" dest="backends/gdx-backend-lwjgl3/libs/lwjgl-openal-natives-linux.jar"/>
+        <get src="${lwjgl}/lwjgl-openal/${lwjgl-version}/lwjgl-openal-${lwjgl-version}-natives-macos.jar" dest="backends/gdx-backend-lwjgl3/libs/lwjgl-openal-natives-macos.jar"/>
+        <get src="${lwjgl}/lwjgl-openal/${lwjgl-version}/lwjgl-openal-${lwjgl-version}-natives-windows.jar" dest="backends/gdx-backend-lwjgl3/libs/lwjgl-openal-natives-windows.jar"/>
+        <!-- lwjgl-opengl -->
+        <get src="${lwjgl}/lwjgl-opengl/${lwjgl-version}/lwjgl-opengl-${lwjgl-version}.jar" dest="backends/gdx-backend-lwjgl3/libs/lwjgl-opengl.jar"/>
+        <get src="${lwjgl}/lwjgl-opengl/${lwjgl-version}/lwjgl-opengl-${lwjgl-version}-natives-linux.jar" dest="backends/gdx-backend-lwjgl3/libs/lwjgl-opengl-natives-linux.jar"/>
+        <get src="${lwjgl}/lwjgl-opengl/${lwjgl-version}/lwjgl-opengl-${lwjgl-version}-natives-macos.jar" dest="backends/gdx-backend-lwjgl3/libs/lwjgl-opengl-natives-macos.jar"/>
+        <get src="${lwjgl}/lwjgl-opengl/${lwjgl-version}/lwjgl-opengl-${lwjgl-version}-natives-windows.jar" dest="backends/gdx-backend-lwjgl3/libs/lwjgl-opengl-natives-windows.jar"/>
+        <!-- lwjgl-stb -->
+        <get src="${lwjgl}/lwjgl-stb/${lwjgl-version}/lwjgl-stb-${lwjgl-version}.jar" dest="backends/gdx-backend-lwjgl3/libs/lwjgl-stb.jar"/>
+        <get src="${lwjgl}/lwjgl-stb/${lwjgl-version}/lwjgl-stb-${lwjgl-version}-natives-linux.jar" dest="backends/gdx-backend-lwjgl3/libs/lwjgl-stb-natives-linux.jar"/>
+        <get src="${lwjgl}/lwjgl-stb/${lwjgl-version}/lwjgl-stb-${lwjgl-version}-natives-macos.jar" dest="backends/gdx-backend-lwjgl3/libs/lwjgl-stb-natives-macos.jar"/>
+        <get src="${lwjgl}/lwjgl-stb/${lwjgl-version}/lwjgl-stb-${lwjgl-version}-natives-windows.jar" dest="backends/gdx-backend-lwjgl3/libs/lwjgl-stb-natives-windows.jar"/>
+    </target>
+
+    <target name="fetch">
+		<!-- create a temporary directory for all android and ios natives, to be distributed
+		     across demos and tests. The xxx-natives.jar files are put into the respective 
+			 project's libs/ folder -->
+		<mkdir dir="tmp"/>
+		<mkdir dir="tmp/ios"/>
+		<mkdir dir="tmp/armeabi"/>
+		<mkdir dir="tmp/armeabi-v7a"/>
+		<mkdir dir="tmp/arm64-v8a"/>
+        <mkdir dir="tmp/x86"/>
+        <mkdir dir="tmp/x86_64"/>		
+		<mkdir dir="gdx/libs/ios32"/>
+        <mkdir dir="gdx/libs/armeabi"/>
+        <mkdir dir="gdx/libs/armeabi-v7a"/>
+        <mkdir dir="gdx/libs/arm64-v8a"/>
+        <mkdir dir="gdx/libs/x86"/>
+        <mkdir dir="gdx/libs/x86_64"/>
+        <mkdir dir="extensions/gdx-bullet/libs/ios32"/>
+        <mkdir dir="extensions/gdx-bullet/libs/armeabi"/>
+        <mkdir dir="extensions/gdx-bullet/libs/armeabi-v7a"/>
+        <mkdir dir="extensions/gdx-bullet/libs/arm64-v8a"/>
+        <mkdir dir="extensions/gdx-bullet/libs/x86"/>
+        <mkdir dir="extensions/gdx-bullet/libs/x86_64"/>
+        <mkdir dir="extensions/gdx-freetype/libs/ios32"/>
+        <mkdir dir="extensions/gdx-freetype/libs/armeabi"/>
+        <mkdir dir="extensions/gdx-freetype/libs/armeabi-v7a"/>
+        <mkdir dir="extensions/gdx-freetype/libs/arm64-v8a"/>
+        <mkdir dir="extensions/gdx-freetype/libs/x86"/>
+        <mkdir dir="extensions/gdx-freetype/libs/x86_64"/>
+        <mkdir dir="extensions/gdx-box2d/gdx-box2d/libs/ios32"/>
+        <mkdir dir="extensions/gdx-box2d/gdx-box2d/libs/armeabi"/>
+        <mkdir dir="extensions/gdx-box2d/gdx-box2d/libs/armeabi-v7a"/>
+        <mkdir dir="extensions/gdx-box2d/gdx-box2d/libs/arm64-v8a"/>
+        <mkdir dir="extensions/gdx-box2d/gdx-box2d/libs/x86"/>
+        <mkdir dir="extensions/gdx-box2d/gdx-box2d/libs/x86_64"/>
+        <mkdir dir="extensions/gdx-controllers/gdx-controllers-desktop/libs"/>
+
+		<!-- core -->		
+		<get src="https://search.maven.org/remotecontent?filepath=junit/junit/4.11/junit-4.11.jar" dest="gdx/libs/junit-4.11.jar"/>
+		<get src="https://search.maven.org/remotecontent?filepath=org/hamcrest/hamcrest-core/1.3/hamcrest-core-1.3.jar" dest="gdx/libs/hamcrest-core-1.3.jar"/>
+		<get src="${domain}/gdx-natives.jar" dest="gdx/libs"/>
+		<get src="${domain}/armeabi/libgdx.so" dest="tmp/armeabi"/>
+        <get src="${domain}/armeabi/libgdx.so" dest="gdx/libs/armeabi"/>
+		<get src="${domain}/armeabi-v7a/libgdx.so" dest="tmp/armeabi-v7a"/>
+        <get src="${domain}/armeabi-v7a/libgdx.so" dest="gdx/libs/armeabi-v7a"/>
+        <get src="${domain}/arm64-v8a/libgdx.so" dest="tmp/arm64-v8a"/>
+        <get src="${domain}/arm64-v8a/libgdx.so" dest="gdx/libs/arm64-v8a"/>
+        <get src="${domain}/x86/libgdx.so" dest="tmp/x86"/>
+        <get src="${domain}/x86/libgdx.so" dest="gdx/libs/x86"/>
+        <get src="${domain}/x86_64/libgdx.so" dest="tmp/x86_64"/>
+        <get src="${domain}/x86_64/libgdx.so" dest="gdx/libs/x86_64"/>
+        <get src="${domain}/ios/libgdx.a" dest="gdx/libs/ios32"/>
+        <get src="${domain}/ios/libgdx.a.tvos" dest="gdx/libs/ios32"/>
+        <get src="${domain}/ios/libObjectAL.a" dest="gdx/libs/ios32"/>
+        <get src="${domain}/ios/libObjectAL.a.tvos" dest="gdx/libs/ios32"/>
+		
+        <!-- robovm snapshot jars for robovm backend -->
+        <antcall target="fetch-robovm"/>
+		
+		<!-- box2d natives -->		
+		<get src="${domain}/extensions/gdx-box2d/gdx-box2d-natives.jar" dest="extensions/gdx-box2d/gdx-box2d/libs"/>
+		<get src="${domain}/extensions/gdx-box2d/armeabi/libgdx-box2d.so" dest="tmp/armeabi"/>
+        <get src="${domain}/extensions/gdx-box2d/armeabi/libgdx-box2d.so" dest="extensions/gdx-box2d/gdx-box2d/libs/armeabi"/>
+		<get src="${domain}/extensions/gdx-box2d/armeabi-v7a/libgdx-box2d.so" dest="tmp/armeabi-v7a"/>
+		<get src="${domain}/extensions/gdx-box2d/armeabi-v7a/libgdx-box2d.so" dest="extensions/gdx-box2d/gdx-box2d/libs/armeabi-v7a"/>
+		<get src="${domain}/extensions/gdx-box2d/arm64-v8a/libgdx-box2d.so" dest="tmp/arm64-v8a"/>
+		<get src="${domain}/extensions/gdx-box2d/arm64-v8a/libgdx-box2d.so" dest="extensions/gdx-box2d/gdx-box2d/libs/arm64-v8a"/>
+        <get src="${domain}/extensions/gdx-box2d/x86/libgdx-box2d.so" dest="tmp/x86"/>
+        <get src="${domain}/extensions/gdx-box2d/x86/libgdx-box2d.so" dest="extensions/gdx-box2d/gdx-box2d/libs/x86"/>
+        <get src="${domain}/extensions/gdx-box2d/x86_64/libgdx-box2d.so" dest="tmp/x86_64"/>
+        <get src="${domain}/extensions/gdx-box2d/x86_64/libgdx-box2d.so" dest="extensions/gdx-box2d/gdx-box2d/libs/x86_64"/>
+        <get src="${domain}/extensions/gdx-box2d/ios/libgdx-box2d.a" dest="extensions/gdx-box2d/gdx-box2d/libs/ios32"/>
+        <get src="${domain}/extensions/gdx-box2d/ios/libgdx-box2d.a.tvos" dest="extensions/gdx-box2d/gdx-box2d/libs/ios32"/>
+		
+		<!-- bullet natives -->		
+		<get src="${domain}/extensions/gdx-bullet/gdx-bullet-natives.jar" dest="extensions/gdx-bullet/libs"/>
+		<get src="${domain}/extensions/gdx-bullet/armeabi/libgdx-bullet.so" dest="tmp/armeabi"/>
+        <get src="${domain}/extensions/gdx-bullet/armeabi/libgdx-bullet.so" dest="extensions/gdx-bullet/libs/armeabi"/>
+		<get src="${domain}/extensions/gdx-bullet/armeabi-v7a/libgdx-bullet.so" dest="tmp/armeabi-v7a"/>
+		<get src="${domain}/extensions/gdx-bullet/armeabi-v7a/libgdx-bullet.so" dest="extensions/gdx-bullet/libs/armeabi-v7a"/>
+		<get src="${domain}/extensions/gdx-bullet/arm64-v8a/libgdx-bullet.so" dest="tmp/arm64-v8a"/>
+		<get src="${domain}/extensions/gdx-bullet/arm64-v8a/libgdx-bullet.so" dest="extensions/gdx-bullet/libs/arm64-v8a"/>
+        <get src="${domain}/extensions/gdx-bullet/x86/libgdx-bullet.so" dest="tmp/x86"/>
+        <get src="${domain}/extensions/gdx-bullet/x86/libgdx-bullet.so" dest="extensions/gdx-bullet/libs/x86"/>
+        <get src="${domain}/extensions/gdx-bullet/x86_64/libgdx-bullet.so" dest="tmp/x86_64"/>
+        <get src="${domain}/extensions/gdx-bullet/x86_64/libgdx-bullet.so" dest="extensions/gdx-bullet/libs/x86_64"/>
+        <get src="${domain}/extensions/gdx-bullet/ios/libgdx-bullet.a" dest="extensions/gdx-bullet/libs/ios32"/>
+        <get src="${domain}/extensions/gdx-bullet/ios/libgdx-bullet.a.tvos" dest="extensions/gdx-bullet/libs/ios32"/>
+		
+		<!-- controllers natives, desktop only -->		
+		<get src="${domain}/extensions/gdx-controllers/gdx-controllers-desktop-natives.jar" dest="extensions/gdx-controllers/gdx-controllers-desktop/libs"/>
+		
+		<!-- freetype natives -->		
+		<get src="${domain}/extensions/gdx-freetype/gdx-freetype-natives.jar" dest="extensions/gdx-freetype/libs"/>
+		<get src="${domain}/extensions/gdx-freetype/armeabi/libgdx-freetype.so" dest="tmp/armeabi"/>
+		<get src="${domain}/extensions/gdx-freetype/armeabi/libgdx-freetype.so" dest="extensions/gdx-freetype/libs/armeabi"/>
+        <get src="${domain}/extensions/gdx-freetype/armeabi-v7a/libgdx-freetype.so" dest="tmp/armeabi-v7a"/>
+        <get src="${domain}/extensions/gdx-freetype/armeabi-v7a/libgdx-freetype.so" dest="extensions/gdx-freetype/libs/armeabi-v7a"/>
+        <get src="${domain}/extensions/gdx-freetype/arm64-v8a/libgdx-freetype.so" dest="tmp/arm64-v8a"/>
+        <get src="${domain}/extensions/gdx-freetype/arm64-v8a/libgdx-freetype.so" dest="extensions/gdx-freetype/libs/arm64-v8a"/>
+        <get src="${domain}/extensions/gdx-freetype/x86/libgdx-freetype.so" dest="tmp/x86"/>
+        <get src="${domain}/extensions/gdx-freetype/x86/libgdx-freetype.so" dest="extensions/gdx-freetype/libs/x86"/>
+        <get src="${domain}/extensions/gdx-freetype/x86_64/libgdx-freetype.so" dest="tmp/x86_64"/>
+        <get src="${domain}/extensions/gdx-freetype/x86_64/libgdx-freetype.so" dest="extensions/gdx-freetype/libs/x86_64"/>
+        <get src="${domain}/extensions/gdx-freetype/ios/libgdx-freetype.a" dest="extensions/gdx-freetype/libs/ios32"/>
+        <get src="${domain}/extensions/gdx-freetype/ios/libgdx-freetype.a.tvos" dest="extensions/gdx-freetype/libs/ios32"/>
+
+		<!-- jglfw -->
+		<mkdir dir="backends/gdx-backend-jglfw/libs"/>
+		<get src="http://libgdx.badlogicgames.com/jglfw/nightlies/dist/jglfw-natives.jar" dest="backends/gdx-backend-jglfw/libs/gdx-backend-jglfw-natives.jar"/>
+		<get src="http://libgdx.badlogicgames.com/jglfw/nightlies/dist/jglfw.jar" dest="backends/gdx-backend-jglfw/libs/"/>
+
+        <!-- lwjgl 3 -->
+        <antcall target="fetch-lwjgl3"/>
+	</target>
+
+	<target name="copy">
+		<!-- copy all extension natives to android tests -->
+		<copy todir="tests/gdx-tests-android/libs/armeabi">
+			<fileset dir="tmp/armeabi"/>			
+		</copy>
+		<copy todir="tests/gdx-tests-android/libs/armeabi-v7a">
+			<fileset dir="tmp/armeabi-v7a"/>			
+		</copy>
+		<copy todir="tests/gdx-tests-android/libs/arm64-v8a">
+			<fileset dir="tmp/arm64-v8a"/>			
+		</copy>
+        <copy todir="tests/gdx-tests-android/libs/x86">
+			<fileset dir="tmp/x86"/>
+		</copy>
+		<copy todir="tests/gdx-tests-android/libs/x86_64">
+			<fileset dir="tmp/x86_64"/>
+		</copy>
+	</target>
+	
+	<target name="all" depends="fetch,copy"/>
+</project>