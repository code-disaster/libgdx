/*******************************************************************************
 * Copyright 2011 See AUTHORS file.
 * 
 * Licensed under the Apache License, Version 2.0 (the "License");
 * you may not use this file except in compliance with the License.
 * You may obtain a copy of the License at
 * 
 *   http://www.apache.org/licenses/LICENSE-2.0
 * 
 * Unless required by applicable law or agreed to in writing, software
 * distributed under the License is distributed on an "AS IS" BASIS,
 * WITHOUT WARRANTIES OR CONDITIONS OF ANY KIND, either express or implied.
 * See the License for the specific language governing permissions and
 * limitations under the License.
 ******************************************************************************/

package com.badlogic.gdx.backends.lwjgl3;

import com.badlogic.gdx.Files.FileType;
import com.badlogic.gdx.Graphics;
import com.badlogic.gdx.Graphics.DisplayMode;
import com.badlogic.gdx.graphics.Color;

import java.util.Arrays;

public class Lwjgl3WindowConfiguration {
	int windowX = -1;
	int windowY = -1;
	int windowWidth = 640;
	int windowHeight = 480;
	int windowMinWidth = -1, windowMinHeight = -1, windowMaxWidth = -1, windowMaxHeight = -1;
	boolean windowResizable = true;
	boolean windowDecorated = true;
	boolean windowMaximized = false;
	boolean autoIconify = false;
	FileType windowIconFileType;
	String[] windowIconPaths;
	Lwjgl3WindowListener windowListener;
	Lwjgl3DisplayMode fullscreenMode;
	String title = "";
	Color initialBackgroundColor = Color.BLACK;
	boolean initialVisible = true;
	boolean vSyncEnabled = true;

	void setWindowConfiguration (Lwjgl3WindowConfiguration config){
		windowX = config.windowX;
		windowY = config.windowY;
		windowWidth = config.windowWidth;
		windowHeight = config.windowHeight;
		windowMinWidth = config.windowMinWidth;
		windowMinHeight = config.windowMinHeight;
		windowMaxWidth = config.windowMaxWidth;
		windowMaxHeight = config.windowMaxHeight;
		windowResizable = config.windowResizable;
		windowDecorated = config.windowDecorated;
		windowMaximized = config.windowMaximized;
		autoIconify = config.autoIconify;
		windowIconFileType = config.windowIconFileType;
		if (config.windowIconPaths != null) 
			windowIconPaths = Arrays.copyOf(config.windowIconPaths, config.windowIconPaths.length);
		windowListener = config.windowListener;
		fullscreenMode = config.fullscreenMode;
		title = config.title;
		initialBackgroundColor = config.initialBackgroundColor;
		initialVisible = config.initialVisible;
		vSyncEnabled = config.vSyncEnabled;
	}
	
	/**
	 * @param visibility whether the window will be visible on creation. (default true)
	 */
	public void setInitialVisible(boolean visibility) {
		this.initialVisible = visibility;
	}
	
	/**
	 * Sets the app to use windowed mode.
	 * 
	 * @param width
	 *            the width of the window (default 640)
	 * @param height
	 *            the height of the window (default 480)
	 */
	public void setWindowedMode(int width, int height) {
		this.windowWidth = width;
		this.windowHeight = height;		
	}
	
	/** 
	 * @param resizable whether the windowed mode window is resizable (default true)
	 */
	public void setResizable(boolean resizable) {
		this.windowResizable = resizable;
	}
	
	/**
	 * @param decorated whether the windowed mode window is decorated, i.e. displaying the title bars (default true)
	 */
	public void setDecorated(boolean decorated) {
		this.windowDecorated = decorated;
	}
	
	/**
	 * @param maximized whether the window starts maximized. Ignored if the window is full screen. (default false)
	 */
	public void setMaximized(boolean maximized) {
		this.windowMaximized = maximized;
	}

	/**
	 * @param autoIconify whether the window should automatically iconify and restore previous video mode on input focus loss. (default false)
	 *                    Does nothing in windowed mode.
	 */
	public void setAutoIconify (boolean autoIconify) {
		this.autoIconify = autoIconify;
	}

	/**
	 * Sets the position of the window in windowed mode on the
	 * primary monitor. Default -1 for both coordinates for centered.
	 */
	public void setWindowPosition(int x, int y) {
		windowX = x;
		windowY = y;
	}
	
	/**
	 * Sets minimum and maximum size limits for the window. If the window is full screen or not resizable, these 
	 * limits are ignored. The default for all four parameters is -1, which means unrestricted.
	 */
	public void setWindowSizeLimits(int minWidth, int minHeight, int maxWidth, int maxHeight) {
		windowMinWidth = minWidth;
		windowMinHeight = minHeight;
		windowMaxWidth = maxWidth;
		windowMaxHeight = maxHeight;
	}
	
	/**
	 * Sets the icon that will be used in the window's title bar. Has no effect in macOS, which doesn't use window icons.
	 * @param filePaths One or more {@linkplain FileType#Internal internal} image paths. Must be JPEG, PNG, or BMP format.
	 * The one closest to the system's desired size will be scaled. Good sizes include 16x16, 32x32 and 48x48.
	 */
	public void setWindowIcon (String... filePaths) {
		setWindowIcon(FileType.Internal, filePaths);
	}
	
	/**
	 * Sets the icon that will be used in the window's title bar. Has no effect in macOS, which doesn't use window icons.
	 * @param fileType The type of file handle the paths are relative to.
	 * @param filePaths One or more image paths, relative to the given {@linkplain FileType}. Must be JPEG, PNG, or BMP format. 
	 * The one closest to the system's desired size will be scaled. Good sizes include 16x16, 32x32 and 48x48.
	 */
	public void setWindowIcon (FileType fileType, String... filePaths) {
		windowIconFileType = fileType;
		windowIconPaths = filePaths;
	}
	
	/**
	 * Sets the {@link Lwjgl3WindowListener} which will be informed about
	 * iconficiation, focus loss and window close events.
	 */
	public void setWindowListener(Lwjgl3WindowListener windowListener) {
		this.windowListener = windowListener;
	}

	/**
	 * Sets the app to use fullscreen mode. Use the static methods like
	 * {@link Lwjgl3ApplicationConfiguration#getDisplayMode()} on this class to enumerate connected monitors
	 * and their fullscreen display modes.
	 */
	public void setFullscreenMode(DisplayMode mode) {
		this.fullscreenMode = (Lwjgl3DisplayMode)mode;
	}
	
	/**
	 * Sets the window title. Defaults to empty string.
	 */
	public void setTitle(String title) {
		this.title = title;
	}

	/**
	 * Sets the initial background color. Defaults to black.
	 */
	public void setInitialBackgroundColor(Color color) {
		initialBackgroundColor = color;
	}

	/**
	 * Sets whether to use vsync. This setting can be changed anytime at runtime
	 * via {@link Graphics#setVSync(boolean)}.
<<<<<<< HEAD
=======
	 *
	 * For multi-window applications, only one (the main) window should enable vsync.
	 * Otherwise, every window will wait for the vertical blank on swap individually,
	 * effectively cutting the frame rate to (refreshRate / numberOfWindows).
>>>>>>> 6fc7978c
	 */
	public void useVsync(boolean vsync) {
		this.vSyncEnabled = vsync;
	}
}<|MERGE_RESOLUTION|>--- conflicted
+++ resolved
@@ -189,13 +189,10 @@
 	/**
 	 * Sets whether to use vsync. This setting can be changed anytime at runtime
 	 * via {@link Graphics#setVSync(boolean)}.
-<<<<<<< HEAD
-=======
 	 *
 	 * For multi-window applications, only one (the main) window should enable vsync.
 	 * Otherwise, every window will wait for the vertical blank on swap individually,
 	 * effectively cutting the frame rate to (refreshRate / numberOfWindows).
->>>>>>> 6fc7978c
 	 */
 	public void useVsync(boolean vsync) {
 		this.vSyncEnabled = vsync;
