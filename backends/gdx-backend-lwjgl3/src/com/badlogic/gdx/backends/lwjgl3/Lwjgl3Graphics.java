/*******************************************************************************
 * Copyright 2011 See AUTHORS file.
 *
 * Licensed under the Apache License, Version 2.0 (the "License");
 * you may not use this file except in compliance with the License.
 * You may obtain a copy of the License at
 *
 *   http://www.apache.org/licenses/LICENSE-2.0
 *
 * Unless required by applicable law or agreed to in writing, software
 * distributed under the License is distributed on an "AS IS" BASIS,
 * WITHOUT WARRANTIES OR CONDITIONS OF ANY KIND, either express or implied.
 * See the License for the specific language governing permissions and
 * limitations under the License.
 ******************************************************************************/

package com.badlogic.gdx.backends.lwjgl3;

import com.badlogic.gdx.*;
import com.badlogic.gdx.graphics.*;
import com.badlogic.gdx.graphics.glutils.GLVersion;
import com.badlogic.gdx.utils.Disposable;
import org.lwjgl.PointerBuffer;
import org.lwjgl.glfw.GLFW;
import org.lwjgl.glfw.GLFWVidMode;
import org.lwjgl.system.MemoryStack;

import java.nio.IntBuffer;

import static org.lwjgl.glfw.GLFW.*;
import static org.lwjgl.opengl.GL11.*;

public class Lwjgl3Graphics implements Graphics, Disposable {
<<<<<<< HEAD

	private final GL20 gl20;
	private final GL30 gl30;
=======
	private final Lwjgl3Window window;
	private GL20 gl20;
	private GL30 gl30;
>>>>>>> 2a8f6069
	private GLVersion glVersion;

	private long lastFrameTime = Long.MIN_VALUE;
	private float deltaTime;
	private long frameId;
	private long frameCounterStart = 0;
	private int frames;
	private int fps;

	private Lwjgl3Window currentWindow;

	static Lwjgl3Monitor primaryMonitor;
	static Lwjgl3DisplayMode primaryMonitorDisplayMode;
	static Lwjgl3Monitor[] monitors;

	Lwjgl3Graphics(Lwjgl3ApplicationConfiguration config) {
		if (config.useGL30) {
			gl30 = new Lwjgl3GL30();
			gl20 = gl30;
		} else {
			gl30 = null;
			gl20 = new Lwjgl3GL20();
		}
		Gdx.gl30 = gl30;
		Gdx.gl20 = gl20;
		Gdx.gl = gl30 != null ? gl30 : gl20;
	}

	void update() {

		long time = System.nanoTime();

		if (lastFrameTime == Long.MIN_VALUE) {
			lastFrameTime = time;
		}

		deltaTime = (time - lastFrameTime) / 1000000000.0f;
		lastFrameTime = time;

		if (time - frameCounterStart >= 1000000000L) {
			fps = frames;
			frames = 0;
			frameCounterStart = time;
		}

		frames++;
		frameId++;
	}

	void makeCurrent(Lwjgl3Window window) {
		currentWindow = window;
	}

	public Lwjgl3Window getWindow() {
		return currentWindow;
	}

	@Override
	public boolean isGL30Available() {
		return gl30 != null;
	}

	@Override
	public GL20 getGL20() {
		return gl20;
	}

	@Override
	public GL30 getGL30() {
		return gl30;
	}

	@Override
	public void setGL20 (GL20 gl20) {
		this.gl20 = gl20;
	}

	@Override
	public void setGL30 (GL30 gl30) {
		this.gl30 = gl30;
	}

	@Override
	public int getWidth() {
		return currentWindow.getWidth();
	}

	@Override
	public int getHeight() {
		return currentWindow.getHeight();
	}

	@Override
	public int getBackBufferWidth() {
		return currentWindow.backBufferWidth;
	}

	@Override
	public int getBackBufferHeight() {
		return currentWindow.backBufferHeight;
	}

	public int getLogicalWidth() {
		return currentWindow.logicalWidth;
	}

	public int getLogicalHeight() {
		return currentWindow.logicalHeight;
	}

	@Override
	public long getFrameId() {
		return frameId;
	}

	@Override
	public float getDeltaTime() {
		return deltaTime;
	}

	@Override
	public float getRawDeltaTime() {
		return deltaTime;
	}

	@Override
	public int getFramesPerSecond() {
		return fps;
	}

	@Override
	public GraphicsType getType() {
		return GraphicsType.LWJGL3;
	}

	@Override
	public GLVersion getGLVersion() {
		if (glVersion == null) {
			glVersion = buildGLVersion();
		}
		return glVersion;
	}

	@Override
	public float getPpiX() {
		return getPpcX() / 0.393701f;
	}

	@Override
	public float getPpiY() {
		return getPpcY() / 0.393701f;
	}

	@Override
	public float getPpcX() {
		return ((Lwjgl3Monitor) getMonitor()).getPpcX();
	}

	@Override
	public float getPpcY() {
		return ((Lwjgl3Monitor) getMonitor()).getPpcY();
	}

	@Override
	public float getDensity() {
		return getPpiX() / 160f;
	}

	@Override
	public boolean supportsDisplayModeChange() {
		return true;
	}

	@Override
	public Monitor getPrimaryMonitor() {
		return primaryMonitor;
	}

	@Override
	public Monitor getMonitor() {
		Monitor[] monitors = getMonitors();
		Monitor result = monitors[0];

		int windowX = currentWindow.positionX;
		int windowY = currentWindow.positionY;
		int windowWidth = currentWindow.logicalWidth;
		int windowHeight = currentWindow.logicalHeight;
		int overlap;
		int bestOverlap = 0;

		for (Monitor monitor : monitors) {
			DisplayMode mode = getDisplayMode(monitor);

			overlap = Math.max(0,
					Math.min(windowX + windowWidth, monitor.virtualX + mode.width)
							- Math.max(windowX, monitor.virtualX))
					* Math.max(0, Math.min(windowY + windowHeight, monitor.virtualY + mode.height)
					- Math.max(windowY, monitor.virtualY));

			if (bestOverlap < overlap) {
				bestOverlap = overlap;
				result = monitor;
			}
		}
		return result;
	}

	@Override
	public Monitor[] getMonitors() {
		return monitors;
	}

	@Override
	public DisplayMode[] getDisplayModes() {
		return primaryMonitor.getDisplayModes();
	}

	@Override
	public DisplayMode[] getDisplayModes(Monitor monitor) {
		return ((Lwjgl3Monitor) monitor).getDisplayModes();
	}

	@Override
	public DisplayMode getDisplayMode() {
		return primaryMonitor.getDisplayMode();
	}

	@Override
	public DisplayMode getDisplayMode(Monitor monitor) {
		return ((Lwjgl3Monitor) monitor).getDisplayMode();
	}

	@Override
	public boolean setFullscreenMode(DisplayMode displayMode) {
		return currentWindow.setFullscreenMode((Lwjgl3DisplayMode) displayMode);
	}

	@Override
	public boolean setWindowedMode(int width, int height) {
		return currentWindow.setWindowedMode(width, height);
	}

	@Override
	public void setTitle(String title) {
		currentWindow.setTitle(title != null ? title : "");
	}

	@Override
	public void setUndecorated(boolean undecorated) {
		currentWindow.setUndecorated(undecorated);
	}

	@Override
	public void setResizable(boolean resizable) {
		currentWindow.setResizable(resizable);
	}

	@Override
	public void setVSync(boolean vsync) {
		glfwSwapInterval(vsync ? 1 : 0);
	}

	@Override
	public BufferFormat getBufferFormat() {
		return currentWindow.bufferFormat;
	}

	@Override
	public boolean supportsExtension(String extension) {
		return glfwExtensionSupported(extension);
	}

	@Override
	public void setContinuousRendering(boolean isContinuous) {
		currentWindow.continuous = isContinuous;
	}

	@Override
	public boolean isContinuousRendering() {
		return currentWindow.continuous;
	}

	@Override
	public void requestRendering() {
		currentWindow.requestRendering();
	}

	@Override
	public boolean isFullscreen() {
		return currentWindow.isFullscreen();
	}

	@Override
	public Cursor newCursor(Pixmap pixmap, int xHotspot, int yHotspot) {
		return new Lwjgl3Cursor(currentWindow, pixmap, xHotspot, yHotspot);
	}

	@Override
	public void setCursor(Cursor cursor) {
		((Lwjgl3Cursor) cursor).setCursor();
	}

	@Override
	public void setSystemCursor(Cursor.SystemCursor systemCursor) {
		Lwjgl3Cursor.setSystemCursor(currentWindow, systemCursor);
	}

	@Override
	public void dispose() {

	}

	private static GLVersion buildGLVersion() {
		String versionString = glGetString(GL_VERSION);
		String vendorString = glGetString(GL_VENDOR);
		String rendererString = glGetString(GL_RENDERER);
		return new GLVersion(Application.ApplicationType.Desktop, versionString, vendorString, rendererString);
	}

	static void enumerateMonitorsAndDisplayModes() {

		long monitor = glfwGetPrimaryMonitor();
		primaryMonitor = toLwjgl3Monitor(monitor);

		GLFWVidMode mode = glfwGetVideoMode(glfwGetPrimaryMonitor());
		primaryMonitorDisplayMode = new Lwjgl3DisplayMode(primaryMonitor, mode.width(), mode.height(),
				mode.refreshRate(), mode.redBits() + mode.greenBits() + mode.blueBits());

		PointerBuffer glfwMonitors = GLFW.glfwGetMonitors();
		monitors = new Lwjgl3Monitor[glfwMonitors.limit()];
		for (int i = 0; i < glfwMonitors.limit(); i++) {
			long handle = glfwMonitors.get(i);
			if (handle == primaryMonitor.getMonitorHandle()) {
				monitors[i] = primaryMonitor;
			} else {
				monitors[i] = toLwjgl3Monitor(glfwMonitors.get(i));
			}
		}
	}

	static Lwjgl3Monitor toLwjgl3Monitor(long glfwMonitor) {
		try (MemoryStack stack = MemoryStack.stackPush()) {
			IntBuffer x = stack.mallocInt(1);
			IntBuffer y = stack.mallocInt(1);
			glfwGetMonitorPos(glfwMonitor, x, y);
			int virtualX = x.get(0);
			int virtualY = y.get(0);
			String name = glfwGetMonitorName(glfwMonitor);
			return new Lwjgl3Monitor(glfwMonitor, virtualX, virtualY, name);
		}
	}

}<|MERGE_RESOLUTION|>--- conflicted
+++ resolved
@@ -31,15 +31,9 @@
 import static org.lwjgl.opengl.GL11.*;
 
 public class Lwjgl3Graphics implements Graphics, Disposable {
-<<<<<<< HEAD
-
-	private final GL20 gl20;
-	private final GL30 gl30;
-=======
-	private final Lwjgl3Window window;
+
 	private GL20 gl20;
 	private GL30 gl30;
->>>>>>> 2a8f6069
 	private GLVersion glVersion;
 
 	private long lastFrameTime = Long.MIN_VALUE;
