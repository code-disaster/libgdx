--- conflicted
+++ resolved
@@ -16,30 +16,18 @@
 	final Lwjgl3ControllerManager manager;
 	final Array<ControllerListener> listeners = new Array<>();
 	final int index;
-<<<<<<< HEAD
 	final float[] axisState;
 	final byte[] buttonState;
-=======
-	final float[] axisState;	
-	final boolean[] buttonState;
 	final byte[] hatState;
-	final Vector3 zero = new Vector3(0, 0, 0);
->>>>>>> 2a8f6069
 	final String name;
 
 	public Lwjgl3Controller (Lwjgl3ControllerManager manager, int index) {
 		this.manager = manager;
 		this.index = index;
-<<<<<<< HEAD
 		this.axisState = new float[glfwGetJoystickAxes(index).limit()];
 		this.buttonState = new byte[glfwGetJoystickButtons(index).limit()];
+		this.hatState = new byte[glfwGetJoystickHats(index).limit()];
 		this.name = glfwGetJoystickName(index);
-=======
-		this.axisState = new float[GLFW.glfwGetJoystickAxes(index).limit()];	
-		this.buttonState = new boolean[GLFW.glfwGetJoystickButtons(index).limit()];
-		this.hatState = new byte[GLFW.glfwGetJoystickHats(index).limit()];
-		this.name = GLFW.glfwGetJoystickName(index);
->>>>>>> 2a8f6069
 	}
 
 	boolean update () {
@@ -54,6 +42,11 @@
 			return false;
 		}
 
+		ByteBuffer hats = glfwGetJoystickHats(index);
+		if (hats == null) {
+			return false;
+		}
+
 		for (int i = 0; i < axes.limit(); i++) {
 			float state = axes.get(i);
 			if (!MathUtils.isEqual(state, axisState[i])) {
@@ -61,27 +54,20 @@
 				axisState[i] = state;
 			}
 		}
-<<<<<<< HEAD
 
 		for (int i = 0; i < buttons.limit(); i++) {
 			byte state = buttons.get(i);
 			if (state != buttonState[i]) {
 				buttonChanged(i, state);
 				buttonState[i] = state;
-=======
-		ByteBuffer hats = GLFW.glfwGetJoystickHats(index);
-		if(hats == null) {
-			manager.disconnected(this);
-			return;
+			}
 		}
 
-		for(int i = 0; i < axes.limit(); i++) {
-			if(axisState[i] != axes.get(i)) {
-				for(ControllerListener listener: listeners) {
-					listener.axisMoved(this, i, axes.get(i));
-				}
-				manager.axisChanged(this, i, axes.get(i));
->>>>>>> 2a8f6069
+		for (int i = 0; i < hats.limit(); i++) {
+			byte state = hats.get(i);
+			if (state != hatState[i]) {
+				hatChanged(i);
+				hatState[i] = state;
 			}
 		}
 
@@ -107,24 +93,18 @@
 					listener.buttonUp(this, index);
 				}
 			}
-<<<<<<< HEAD
 			manager.buttonChanged(this, index, pressed);
 		});
-=======
-			buttonState[i] = buttons.get(i) == GLFW.GLFW_PRESS;
-		}
+	}
 
-		for(int i = 0; i < hats.limit(); i++) {
-			if(hatState[i] != hats.get(i)) {
-				hatState[i] = hats.get(i);
-				for(ControllerListener listener: listeners) {
-					listener.povMoved(this, i, getPov(i));
-				}
-				manager.hatChanged(this, i, getPov(i));
+	private void hatChanged (int index) {
+		__post_render(() -> {
+			PovDirection pov = getPov(index);
+			for (ControllerListener listener : listeners) {
+				listener.povMoved(this, index, pov);
 			}
-		}
-
->>>>>>> 2a8f6069
+			manager.hatChanged(this, index, pov);
+		});
 	}
 
 	@Override
@@ -157,21 +137,21 @@
 	public PovDirection getPov (int povCode) {
 		if (povCode < 0 || povCode >= hatState.length) return PovDirection.center;
 		switch (hatState[povCode]) {
-			case GLFW.GLFW_HAT_UP:
+			case GLFW_HAT_UP:
 				return PovDirection.north;
-			case GLFW.GLFW_HAT_DOWN:
+			case GLFW_HAT_DOWN:
 				return PovDirection.south;
-			case GLFW.GLFW_HAT_RIGHT:
+			case GLFW_HAT_RIGHT:
 				return PovDirection.east;
-			case GLFW.GLFW_HAT_LEFT:
+			case GLFW_HAT_LEFT:
 				return PovDirection.west;
-			case GLFW.GLFW_HAT_RIGHT_UP:
+			case GLFW_HAT_RIGHT_UP:
 				return PovDirection.northEast;
-			case GLFW.GLFW_HAT_RIGHT_DOWN:
+			case GLFW_HAT_RIGHT_DOWN:
 				return PovDirection.southEast;
-			case GLFW.GLFW_HAT_LEFT_UP:
+			case GLFW_HAT_LEFT_UP:
 				return PovDirection.northWest;
-			case GLFW.GLFW_HAT_LEFT_DOWN:
+			case GLFW_HAT_LEFT_DOWN:
 				return PovDirection.southWest;
 			default:
 				return PovDirection.center;
