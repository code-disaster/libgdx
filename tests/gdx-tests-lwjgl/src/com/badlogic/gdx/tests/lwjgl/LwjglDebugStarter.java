/*******************************************************************************
 * Copyright 2011 See AUTHORS file.
 * 
 * Licensed under the Apache License, Version 2.0 (the "License");
 * you may not use this file except in compliance with the License.
 * You may obtain a copy of the License at
 * 
 *   http://www.apache.org/licenses/LICENSE-2.0
 * 
 * Unless required by applicable law or agreed to in writing, software
 * distributed under the License is distributed on an "AS IS" BASIS,
 * WITHOUT WARRANTIES OR CONDITIONS OF ANY KIND, either express or implied.
 * See the License for the specific language governing permissions and
 * limitations under the License.
 ******************************************************************************/

package com.badlogic.gdx.tests.lwjgl;

import com.badlogic.gdx.backends.lwjgl.LwjglApplication;
import com.badlogic.gdx.backends.lwjgl.LwjglApplicationConfiguration;
import com.badlogic.gdx.tests.YDownTest;
import com.badlogic.gdx.tests.g3d.JsonModelLoaderTest;
import com.badlogic.gdx.tests.utils.GdxTest;
import com.badlogic.gdx.utils.SharedLibraryLoader;

public class LwjglDebugStarter {
	public static void main (String[] argv) {
		// this is only here for me to debug native code faster
		new SharedLibraryLoader("../../extensions/gdx-audio/libs/gdx-audio-natives.jar").load("gdx-audio");
		new SharedLibraryLoader("../../extensions/gdx-image/libs/gdx-image-natives.jar").load("gdx-image");
		new SharedLibraryLoader("../../extensions/gdx-freetype/libs/gdx-freetype-natives.jar").load("gdx-freetype");
<<<<<<< HEAD
=======
//		new SharedLibraryLoader("../../extensions/gdx-controllers/gdx-controllers-desktop/libs/gdx-controllers-desktop-natives.jar").load("gdx-controllers-desktop");
>>>>>>> 49c872e9
		new SharedLibraryLoader("../../gdx/libs/gdx-natives.jar").load("gdx");

		GdxTest test = new JsonModelLoaderTest();
		LwjglApplicationConfiguration config = new LwjglApplicationConfiguration();
		config.useGL20 = test.needsGL20();
		config.width = 640;
		config.height = 480;
		config.samples = 8;
		new LwjglApplication(test, config);
	}
}
<|MERGE_RESOLUTION|>--- conflicted
+++ resolved
@@ -1,46 +1,40 @@
-/*******************************************************************************
- * Copyright 2011 See AUTHORS file.
- * 
- * Licensed under the Apache License, Version 2.0 (the "License");
- * you may not use this file except in compliance with the License.
- * You may obtain a copy of the License at
- * 
- *   http://www.apache.org/licenses/LICENSE-2.0
- * 
- * Unless required by applicable law or agreed to in writing, software
- * distributed under the License is distributed on an "AS IS" BASIS,
- * WITHOUT WARRANTIES OR CONDITIONS OF ANY KIND, either express or implied.
- * See the License for the specific language governing permissions and
- * limitations under the License.
- ******************************************************************************/
-
-package com.badlogic.gdx.tests.lwjgl;
-
-import com.badlogic.gdx.backends.lwjgl.LwjglApplication;
-import com.badlogic.gdx.backends.lwjgl.LwjglApplicationConfiguration;
-import com.badlogic.gdx.tests.YDownTest;
-import com.badlogic.gdx.tests.g3d.JsonModelLoaderTest;
-import com.badlogic.gdx.tests.utils.GdxTest;
-import com.badlogic.gdx.utils.SharedLibraryLoader;
-
-public class LwjglDebugStarter {
-	public static void main (String[] argv) {
-		// this is only here for me to debug native code faster
-		new SharedLibraryLoader("../../extensions/gdx-audio/libs/gdx-audio-natives.jar").load("gdx-audio");
-		new SharedLibraryLoader("../../extensions/gdx-image/libs/gdx-image-natives.jar").load("gdx-image");
-		new SharedLibraryLoader("../../extensions/gdx-freetype/libs/gdx-freetype-natives.jar").load("gdx-freetype");
-<<<<<<< HEAD
-=======
-//		new SharedLibraryLoader("../../extensions/gdx-controllers/gdx-controllers-desktop/libs/gdx-controllers-desktop-natives.jar").load("gdx-controllers-desktop");
->>>>>>> 49c872e9
-		new SharedLibraryLoader("../../gdx/libs/gdx-natives.jar").load("gdx");
-
-		GdxTest test = new JsonModelLoaderTest();
-		LwjglApplicationConfiguration config = new LwjglApplicationConfiguration();
-		config.useGL20 = test.needsGL20();
-		config.width = 640;
-		config.height = 480;
-		config.samples = 8;
-		new LwjglApplication(test, config);
-	}
-}
+/*******************************************************************************
+ * Copyright 2011 See AUTHORS file.
+ * 
+ * Licensed under the Apache License, Version 2.0 (the "License");
+ * you may not use this file except in compliance with the License.
+ * You may obtain a copy of the License at
+ * 
+ *   http://www.apache.org/licenses/LICENSE-2.0
+ * 
+ * Unless required by applicable law or agreed to in writing, software
+ * distributed under the License is distributed on an "AS IS" BASIS,
+ * WITHOUT WARRANTIES OR CONDITIONS OF ANY KIND, either express or implied.
+ * See the License for the specific language governing permissions and
+ * limitations under the License.
+ ******************************************************************************/
+
+package com.badlogic.gdx.tests.lwjgl;
+
+import com.badlogic.gdx.backends.lwjgl.LwjglApplication;
+import com.badlogic.gdx.backends.lwjgl.LwjglApplicationConfiguration;
+import com.badlogic.gdx.tests.GamepadTest;
+import com.badlogic.gdx.tests.YDownTest;
+import com.badlogic.gdx.tests.utils.GdxTest;
+import com.badlogic.gdx.utils.SharedLibraryLoader;
+
+public class LwjglDebugStarter {
+	public static void main (String[] argv) {
+		// this is only here for me to debug native code faster
+		new SharedLibraryLoader("../../extensions/gdx-audio/libs/gdx-audio-natives.jar").load("gdx-audio");
+		new SharedLibraryLoader("../../extensions/gdx-image/libs/gdx-image-natives.jar").load("gdx-image");
+		new SharedLibraryLoader("../../extensions/gdx-freetype/libs/gdx-freetype-natives.jar").load("gdx-freetype");
+//		new SharedLibraryLoader("../../extensions/gdx-controllers/gdx-controllers-desktop/libs/gdx-controllers-desktop-natives.jar").load("gdx-controllers-desktop");
+		new SharedLibraryLoader("../../gdx/libs/gdx-natives.jar").load("gdx");
+
+		GdxTest test = new GamepadTest();
+		LwjglApplicationConfiguration config = new LwjglApplicationConfiguration();
+		config.useGL20 = test.needsGL20();
+		new LwjglApplication(test, config);
+	}
+}